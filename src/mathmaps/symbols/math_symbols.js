[{"locale": "en"},
  {
    "category": "Po",
    "mappings": {
      "default": {
        "default": "factorial operator",
        "alternative": "exclamation mark",
        "short": "factorial"
      },
      "mathspeak": {
<<<<<<< HEAD
        "default": "exclamation-mark",
        "nemeth": "⠸⠖"
=======
        "default": "exclamation-mark"
      },
      "clearspeak": {
        "default": "exclamation mark"
>>>>>>> 8a411074
      }
    },
    "key": "0021"
  },
  {
    "category": "Po",
    "mappings": {
      "default": {
        "default": "quotation mark"
      },
      "mathspeak": {
        "default": "quotation-mark"
      },
      "clearspeak": {
        "default": "quotation mark"
      }
    },
    "key": "0022"
  },
  {
    "category": "Po",
    "mappings": {
      "default": {
        "default": "number sign",
        "alternative": "hash",
        "short": "number"
      },
      "mathspeak": {
        "default": "number-sign",
        "brief": "num-sign",
<<<<<<< HEAD
        "sbrief": "num-sign",
        "nemeth": "⠨⠼"
=======
        "sbrief": "num-sign"
      },
      "clearspeak": {
        "default": "number sign"
>>>>>>> 8a411074
      }
    },
    "key": "0023"
  },
  {
    "category": "Sc",
    "mappings": {
      "default": {
        "default": "dollar sign",
        "short": "dollar"
      },
      "mathspeak": {
<<<<<<< HEAD
        "default": "dollar-sign",
        "nemeth": "⠈⠎"
=======
        "default": "dollar-sign"
      },
      "clearspeak": {
        "default": "dollar sign"
>>>>>>> 8a411074
      }
    },
    "key": "0024"
  },
  {
    "category": "Po",
    "mappings": {
      "default": {
        "default": "percent sign",
        "short": "percent"
      },
      "mathspeak": {
<<<<<<< HEAD
        "default": "percent-sign",
        "nemeth": "⠈⠴"
=======
        "default": "percent-sign"
      },
      "clearspeak": {
        "default": "percent sign"
>>>>>>> 8a411074
      }
    },
    "key": "0025"
  },
  {
    "category": "Po",
    "mappings": {
      "default": {
        "default": "ampersand"
      },
      "mathspeak": {
        "nemeth": "⠸⠯"
      }
    },
    "key": "0026"
  },
  {
    "category": "Po",
    "mappings": {
      "default": {
        "default": "apostrophe",
        "alternative": "apostrophe quote"
      },
      "mathspeak": {
        "default": "prime",
        "nemeth": "⠄"
      }
    },
    "key": "0027"
  },
  {
    "category": "Po",
    "mappings": {
      "default": {
        "default": "asterisk"
      },
      "mathspeak": {
        "nemeth": "⠈⠼"
      }
    },
    "key": "002A"
  },
  {
    "category": "Sm",
    "mappings": {
      "default": {
        "default": "plus sign",
        "short": "plus"
      },
      "mathspeak": {
        "nemeth": "⠬"
      }
    },
    "key": "002B"
  },
  {
    "category": "Po",
    "mappings": {
      "default": {
        "default": "comma"
      },
      "mathspeak": {
        "nemeth": "⠠"
      }
    },
    "key": "002C"
  },
  {
    "category": "Pd",
    "mappings": {
      "default": {
        "default": "hyphen minus",
        "short": "minus"
      },
      "mathspeak": {
        "default": "hyphen",
        "nemeth": "⠸⠤"
      }
    },
    "key": "002D"
  },
  {
    "category": "Po",
    "mappings": {
      "default": {
        "default": "full stop",
        "alternative": "period"
      },
      "mathspeak": {
        "default": "period",
        "nemeth": "⠸⠲"
      }
    },
    "key": "002E"
  },
  {
    "category": "Po",
    "mappings": {
      "default": {
        "default": "solidus",
        "alternative": "slash"
      },
      "mathspeak": {
        "default": "slash",
        "nemeth": "⠸⠌"
      },
      "emacspeak": {
        "default": "slash"
      }
    },
    "key": "002F"
  },
  {
    "category": "Po",
    "mappings": {
      "default": {
        "default": "colon"
      },
      "mathspeak": {
        "nemeth": "⠸⠒"
      }
    },
    "key": "003A"
  },
  {
    "category": "Po",
    "mappings": {
      "default": {
        "default": "semicolon"
      },
      "mathspeak": {
        "nemeth": "⠸⠆"
      }
    },
    "key": "003B"
  },
  {
    "category": "Sm",
    "mappings": {
      "default": {
        "default": "less than sign",
        "short": "less than"
      },
      "mathspeak": {
<<<<<<< HEAD
        "default": "less-than",
        "nemeth": "⠀⠐⠅⠀"
=======
        "default": "less-than"
      },
      "clearspeak": {
        "default": "is less than"
>>>>>>> 8a411074
      }
    },
    "key": "003C"
  },
  {
    "category": "Sm",
    "mappings": {
      "default": {
        "default": "equals sign",
        "short": "equals"
      },
      "mathspeak": {
        "nemeth": "⠀⠨⠅⠀"
      }
    },
    "key": "003D"
  },
  {
    "category": "Sm",
    "mappings": {
      "default": {
        "default": "greater than sign",
        "short": "greater than"
      },
      "mathspeak": {
<<<<<<< HEAD
        "default": "greater-than",
        "nemeth": "⠀⠨⠂⠀"
=======
        "default": "greater-than"
      },
      "clearspeak": {
        "default": "is greater than"
>>>>>>> 8a411074
      }
    },
    "key": "003E"
  },
  {
    "category": "Po",
    "mappings": {
      "default": {
        "default": "question mark"
      },
      "mathspeak": {
<<<<<<< HEAD
        "default": "question-mark",
        "nemeth": "⠸⠦"
=======
        "default": "question-mark"
      },
      "clearspeak": {
        "default": "question mark"
>>>>>>> 8a411074
      }
    },
    "key": "003F"
  },
  {
    "category": "Po",
    "mappings": {
      "default": {
        "default": "commercial at",
        "short": "at"
      },
      "mathspeak": {
        "default": "commercial-at",
        "nemeth": "⠈⠁"
      }
    },
    "key": "0040"
  },
  {
    "category": "Po",
    "mappings": {
      "default": {
        "default": "reverse solidus",
        "alternative": "backslash"
      },
      "mathspeak": {
        "default": "reverse-solidus"
      }
    },
    "key": "005C"
  },
  {
    "category": "Sk",
    "mappings": {
      "default": {
        "default": "circumflex accent",
        "alternative": "spacing circumflex",
        "short": "hat"
      },
      "mathspeak": {
        "default": "caret"
      }
    },
    "key": "005E"
  },
  {
    "category": "Pc",
    "mappings": {
      "default": {
        "default": "low line",
        "alternative": "spacing underscore"
      },
      "mathspeak": {
        "default": "bar"
      }
    },
    "key": "005F"
  },
  {
    "category": "Sk",
    "mappings": {
      "default": {
        "default": "grave accent",
        "alternative": "spacing grave",
        "short": "grave"
      },
      "mathspeak": {
        "default": "grave"
      }
    },
    "key": "0060"
  },
  {
    "category": "Sm",
    "mappings": {
      "default": {
        "default": "vertical line",
        "alternative": "vertical bar"
      },
      "mathspeak": {
        "default": "vertical-bar"
      },
      "clearspeak": {
        "default": "divides"
      }
    },
    "key": "007C"
  },
  {
    "category": "Sm",
    "mappings": {
      "default": {
        "default": "tilde"
      }
    },
    "key": "007E"
  },
  {
    "category": "Po",
    "mappings": {
      "default": {
        "default": "inverted exclamation mark"
      },
      "mathspeak": {
        "default": "inverted-exclamation-mark"
      },
      "clearspeak": {
        "default": "inverted exclamation mark"
      }
    },
    "key": "00A1"
  },
  {
    "category": "Sc",
    "mappings": {
      "default": {
        "default": "cent sign",
        "short": "cent"
      },
      "mathspeak": {
        "default": "cent-sign"
      },
      "clearspeak": {
        "default": "cent sign"
      }
    },
    "key": "00A2"
  },
  {
    "category": "Sc",
    "mappings": {
      "default": {
        "default": "pound sign",
        "short": "pound"
      },
      "mathspeak": {
        "default": "pound-sign"
      },
      "clearspeak": {
        "default": "pound sign"
      }
    },
    "key": "00A3"
  },
  {
    "category": "Sc",
    "mappings": {
      "default": {
        "default": "currency sign",
        "short": "currency"
      },
      "mathspeak": {
        "default": "currency-sign"
      },
      "clearspeak": {
        "default": "currency sign"
      }
    },
    "key": "00A4"
  },
  {
    "category": "Sc",
    "mappings": {
      "default": {
        "default": "yen sign",
        "short": "yen"
      },
      "mathspeak": {
        "default": "yen-sign"
      }
    },
    "key": "00A5"
  },
  {
    "category": "So",
    "mappings": {
      "default": {
        "default": "broken bar",
        "alternative": "broken vertical bar"
      },
      "mathspeak": {
        "default": "broken-vertical-bar"
      }
    },
    "key": "00A6"
  },
  {
    "category": "Po",
    "mappings": {
      "default": {
        "default": "section sign",
        "short": "section"
      },
      "mathspeak": {
        "default": "section-sign"
      },
      "clearspeak": {
        "default": "section sign"
      }
    },
    "key": "00A7"
  },
  {
    "category": "Sk",
    "mappings": {
      "default": {
        "default": "diaeresis",
        "alternative": "spacing diaeresis",
        "short": "double dot"
      },
      "mathspeak": {
        "default": "two-dots"
      }
    },
    "key": "00A8"
  },
  {
    "category": "So",
    "mappings": {
      "default": {
        "default": "copyright sign",
        "short": "copyright"
      },
      "mathspeak": {
        "default": "copyright-sign"
      },
      "clearspeak": {
        "default": "copyright sign"
      }
    },
    "key": "00A9"
  },
  {
    "category": "Lo",
    "mappings": {
      "default": {
        "default": "feminine ordinal indicator"
      },
      "mathspeak": {
        "default": "feminine-ordinal-indicator"
      }
    },
    "key": "00AA"
  },
  {
    "category": "Pi",
    "mappings": {
      "default": {
        "default": "left pointing double angle quotation mark",
        "alternative": "left pointing guillemet"
      },
      "mathspeak": {
        "default": "left-pointing-guillemet"
      }
    },
    "key": "00AB"
  },
  {
    "category": "Sm",
    "mappings": {
      "default": {
        "default": "not sign",
        "short": "not"
      },
      "mathspeak": {
        "default": "not-sign"
      },
      "clearspeak": {
        "default": "not sign"
      }
    },
    "key": "00AC"
  },
  {
    "category": "So",
    "mappings": {
      "default": {
        "default": "registered sign",
        "alternative": "registered trade mark sign",
        "short": "registered"
      },
      "mathspeak": {
        "default": "registered-trade-mark-sign"
      },
      "clearspeak": {
        "default": "trade mark sign"
      }
    },
    "key": "00AE"
  },
  {
    "category": "Sk",
    "mappings": {
      "default": {
        "default": "macron",
        "alternative": "spacing macron"
      },
      "mathspeak": {
        "default": "bar"
      }
    },
    "key": "00AF"
  },
  {
    "category": "So",
    "mappings": {
      "default": {
        "default": "degree sign",
        "short": "degree"
      },
      "mathspeak": {
        "default": "degree"
      },
      "clearspeak": {
        "default": "degrees"
      }
    },
    "key": "00B0"
  },
  {
    "category": "Sm",
    "mappings": {
      "default": {
        "default": "plus minus sign",
        "alternative": "plus or minus sign",
        "short": "plus minus"
      },
      "mathspeak": {
<<<<<<< HEAD
        "default": "plus-or-minus",
        "nemeth": "⠬⠤"
=======
        "default": "plus-or-minus"
      },
      "clearspeak": {
        "default": "plus or minus"
>>>>>>> 8a411074
      }
    },
    "key": "00B1"
  },
  {
    "category": "Sk",
    "mappings": {
      "default": {
        "default": "acute accent",
        "alternative": "spacing acute",
        "short": "acute"
      },
      "mathspeak": {
        "default": "acute"
      }
    },
    "key": "00B4"
  },
  {
    "category": "Ll",
    "mappings": {
      "default": {
        "default": "micro sign",
        "short": "micro"
      },
      "mathspeak": {
        "default": "micro-sign"
      },
      "clearspeak": {
        "default": "micro sign"
      }
    },
    "key": "00B5"
  },
  {
    "category": "Po",
    "mappings": {
      "default": {
        "default": "pilcrow sign",
        "alternative": "paragraph sign",
        "short": "pilcrow"
      },
      "mathspeak": {
        "default": "paragraph-sign"
      },
      "clearspeak": {
        "default": "paragraph sign"
      }
    },
    "key": "00B6"
  },
  {
    "category": "Po",
    "mappings": {
      "default": {
        "default": "middle dot"
      },
      "mathspeak": {
        "default": "dot"
      },
      "clearspeak": {
        "default": "times"
      }
    },
    "key": "00B7"
  },
  {
    "category": "Sk",
    "mappings": {
      "default": {
        "default": "cedilla",
        "alternative": "spacing cedilla"
      },
      "mathspeak": {
        "default": "cedilla"
      }
    },
    "key": "00B8"
  },
  {
    "category": "Lo",
    "mappings": {
      "default": {
        "default": "masculine ordinal indicator"
      },
      "mathspeak": {
        "default": "masculine-ordinal-indicator"
      }
    },
    "key": "00BA"
  },
  {
    "category": "Pf",
    "mappings": {
      "default": {
        "default": "right pointing double angle quotation mark",
        "alternative": "right pointing guillemet"
      },
      "mathspeak": {
        "default": "right-pointing-guillemet"
      }
    },
    "key": "00BB"
  },
  {
    "category": "Po",
    "mappings": {
      "default": {
        "default": "inverted question mark"
      },
      "mathspeak": {
        "default": "inverted-question-mark"
      },
      "clearspeak": {
        "default": "inverted question mark"
      }
    },
    "key": "00BF"
  },
  {
    "category": "Sm",
    "mappings": {
      "default": {
        "default": "multiplication sign",
        "short": "multiplication"
      },
      "mathspeak": {
        "default": "times"
      },
      "clearspeak": {
        "default": "times",
        "MultsymbolX_By": "by",
        "MultsymbolX_Cross": "cross"
      }
    },
    "key": "00D7"
  },
  {
    "category": "Sm",
    "mappings": {
      "default": {
        "default": "division sign",
        "short": "division"
      },
      "mathspeak": {
        "default": "division-sign"
      },
      "clearspeak": {
        "default": "division sign"
      }
    },
    "key": "00F7"
  },
  {
    "category": "Sk",
    "mappings": {
      "default": {
        "default": "breve",
        "alternative": "spacing breve"
      },
      "mathspeak": {
        "default": "breve"
      }
    },
    "key": "02D8"
  },
  {
    "category": "Sk",
    "mappings": {
      "default": {
        "default": "dot above",
        "alternative": "spacing dot above"
      },
      "mathspeak": {
        "default": "dot"
      }
    },
    "key": "02D9"
  },
  {
    "category": "Sk",
    "mappings": {
      "default": {
        "default": "ring above",
        "alternative": "spacing ring above"
      },
      "mathspeak": {
        "default": "ring-above"
      }
    },
    "key": "02DA"
  },
  {
    "category": "Sk",
    "mappings": {
      "default": {
        "default": "ogonek",
        "alternative": "spacing ogonek"
      },
      "mathspeak": {
        "default": "ogonek"
      }
    },
    "key": "02DB"
  },
  {
    "category": "Sk",
    "mappings": {
      "default": {
        "default": "small tilde",
        "alternative": "spacing tilde"
      },
      "mathspeak": {
        "default": "tilde"
      }
    },
    "key": "02DC"
  },
  {
    "category": "Sk",
    "mappings": {
      "default": {
        "default": "double acute accent",
        "alternative": "spacing double acute"
      },
      "mathspeak": {
        "default": "double-acute"
      }
    },
    "key": "02DD"
  },
  {
    "category": "Pd",
    "mappings": {
      "default": {
        "default": "hyphen"
      }
    },
    "key": "2010"
  },
  {
    "category": "Pd",
    "mappings": {
      "default": {
        "default": "non breaking hyphen"
      },
      "mathspeak": {
        "default": "non-breaking-hyphen"
      }
    },
    "key": "2011"
  },
  {
    "category": "Pd",
    "mappings": {
      "default": {
        "default": "figure dash"
      },
      "mathspeak": {
        "default": "figure-dash"
      }
    },
    "key": "2012"
  },
  {
    "category": "Pd",
    "mappings": {
      "default": {
        "default": "en dash"
      },
      "mathspeak": {
        "default": "en-dash"
      }
    },
    "key": "2013"
  },
  {
    "category": "Pd",
    "mappings": {
      "default": {
        "default": "em dash"
      },
      "mathspeak": {
        "default": "em-dash"
      }
    },
    "key": "2014"
  },
  {
    "category": "Pd",
    "mappings": {
      "default": {
        "default": "horizontal bar",
        "alternative": "quotation dash"
      },
      "mathspeak": {
        "default": "quotation-dash"
      }
    },
    "key": "2015"
  },
  {
    "category": "Po",
    "mappings": {
      "default": {
        "default": "double vertical line",
        "alternative": "double vertical bar"
      },
      "mathspeak": {
        "default": "double-vertical-bar"
      }
    },
    "key": "2016"
  },
  {
    "category": "Po",
    "mappings": {
      "default": {
        "default": "double low line",
        "alternative": "spacing double underscore"
      },
      "mathspeak": {
        "default": "double-underscore"
      }
    },
    "key": "2017"
  },
  {
    "category": "Pi",
    "mappings": {
      "default": {
        "default": "left single quotation mark",
        "alternative": "single turned comma quotation mark"
      },
      "mathspeak": {
        "default": "single-turned-comma-quotation-mark"
      }
    },
    "key": "2018"
  },
  {
    "category": "Pf",
    "mappings": {
      "default": {
        "default": "right single quotation mark",
        "alternative": "single comma quotation mark"
      },
      "mathspeak": {
        "default": "single-comma-quotation-mark"
      }
    },
    "key": "2019"
  },
  {
    "category": "Ps",
    "mappings": {
      "default": {
        "default": "single low 9 quotation mark",
        "alternative": "low single comma quotation mark"
      },
      "mathspeak": {
        "default": "low-single-comma-quotation-mark"
      }
    },
    "key": "201A"
  },
  {
    "category": "Pi",
    "mappings": {
      "default": {
        "default": "single high reversed 9 quotation mark",
        "alternative": "single reversed comma quotation mark"
      },
      "mathspeak": {
        "default": "single-reversed-comma-quotation-mark"
      }
    },
    "key": "201B"
  },
  {
    "category": "Pi",
    "mappings": {
      "default": {
        "default": "left double quotation mark",
        "alternative": "double turned comma quotation mark"
      },
      "mathspeak": {
        "default": "double-turned-comma-quotation-mark"
      }
    },
    "key": "201C"
  },
  {
    "category": "Pf",
    "mappings": {
      "default": {
        "default": "right double quotation mark",
        "alternative": "double comma quotation mark"
      },
      "mathspeak": {
        "default": "double-comma-quotation-mark"
      }
    },
    "key": "201D"
  },
  {
    "category": "Ps",
    "mappings": {
      "default": {
        "default": "double low 9 quotation mark",
        "alternative": "low double comma quotation mark"
      },
      "mathspeak": {
        "default": "low-double-comma-quotation-mark"
      }
    },
    "key": "201E"
  },
  {
    "category": "Pi",
    "mappings": {
      "default": {
        "default": "double high reversed 9 quotation mark",
        "alternative": "double reversed comma quotation mark"
      },
      "mathspeak": {
        "default": "double-reversed-comma-quotation-mark"
      }
    },
    "key": "201F"
  },
  {
    "category": "Po",
    "mappings": {
      "default": {
        "default": "dagger"
      }
    },
    "key": "2020"
  },
  {
    "category": "Po",
    "mappings": {
      "default": {
        "default": "double dagger"
      },
      "mathspeak": {
        "default": "double-dagger"
      }
    },
    "key": "2021"
  },
  {
    "category": "Po",
    "mappings": {
      "default": {
        "default": "bullet"
      }
    },
    "key": "2022"
  },
  {
    "category": "Po",
    "mappings": {
      "default": {
        "default": "triangular bullet"
      },
      "mathspeak": {
        "default": "triangular-bullet"
      }
    },
    "key": "2023"
  },
  {
    "category": "Po",
    "mappings": {
      "default": {
        "default": "one dot leader"
      },
      "mathspeak": {
        "default": "one-dot-leader"
      }
    },
    "key": "2024"
  },
  {
    "category": "Po",
    "mappings": {
      "default": {
        "default": "two dot leader"
      },
      "mathspeak": {
        "default": "two-dot-leader"
      }
    },
    "key": "2025"
  },
  {
    "category": "Po",
    "mappings": {
      "default": {
        "default": "horizontal ellipsis"
      },
      "mathspeak": {
        "default": "ellipsis"
      },
      "clearspeak": {
        "default": "dot dot dot"
      }
    },
    "key": "2026"
  },
  {
    "category": "Po",
    "mappings": {
      "default": {
        "default": "hyphenation point"
      },
      "mathspeak": {
        "default": "hyphenation-point"
      }
    },
    "key": "2027"
  },
  {
    "category": "Po",
    "mappings": {
      "default": {
        "default": "per mille sign",
        "short": "per mille"
      },
      "mathspeak": {
        "default": "per-mille"
      }
    },
    "key": "2030"
  },
  {
    "category": "Po",
    "mappings": {
      "default": {
        "default": "per ten thousand sign",
        "short": "per ten thousand"
      },
      "mathspeak": {
        "default": "per-ten-thousand"
      }
    },
    "key": "2031"
  },
  {
    "category": "Po",
    "mappings": {
      "default": {
        "default": "prime"
      }
    },
    "key": "2032"
  },
  {
    "category": "Po",
    "mappings": {
      "default": {
        "default": "double prime"
      },
      "mathspeak": {
        "default": "double-prime"
      },
      "clearspeak": {
        "default": "double prime"
      }
    },
    "key": "2033"
  },
  {
    "category": "Po",
    "mappings": {
      "default": {
        "default": "triple prime"
      },
      "mathspeak": {
        "default": "triple-prime"
      },
      "clearspeak": {
        "default": "triple prime"
      }
    },
    "key": "2034"
  },
  {
    "category": "Po",
    "mappings": {
      "default": {
        "default": "reversed prime"
      },
      "mathspeak": {
        "default": "reversed-prime"
      }
    },
    "key": "2035"
  },
  {
    "category": "Po",
    "mappings": {
      "default": {
        "default": "reversed double prime"
      },
      "mathspeak": {
        "default": "reversed-double-prime"
      }
    },
    "key": "2036"
  },
  {
    "category": "Po",
    "mappings": {
      "default": {
        "default": "reversed triple prime"
      },
      "mathspeak": {
        "default": "reversed-triple-prime"
      }
    },
    "key": "2037"
  },
  {
    "category": "Po",
    "mappings": {
      "default": {
        "default": "caret"
      }
    },
    "key": "2038"
  },
  {
    "category": "Pi",
    "mappings": {
      "default": {
        "default": "single left pointing angle quotation mark",
        "alternative": "left pointing single guillemet"
      },
      "mathspeak": {
        "default": "left-pointing-single-guillemet"
      }
    },
    "key": "2039"
  },
  {
    "category": "Pf",
    "mappings": {
      "default": {
        "default": "single right pointing angle quotation mark",
        "alternative": "right pointing single guillemet"
      },
      "mathspeak": {
        "default": "right-pointing-single-guillemet"
      }
    },
    "key": "203A"
  },
  {
    "category": "Po",
    "mappings": {
      "default": {
        "default": "reference mark"
      },
      "mathspeak": {
        "default": "reference-mark"
      }
    },
    "key": "203B"
  },
  {
    "category": "Po",
    "mappings": {
      "default": {
        "default": "double exclamation mark"
      },
      "mathspeak": {
        "default": "double-exclamation-mark"
      }
    },
    "key": "203C"
  },
  {
    "category": "Po",
    "mappings": {
      "default": {
        "default": "interrobang"
      }
    },
    "key": "203D"
  },
  {
    "category": "Po",
    "mappings": {
      "default": {
        "default": "overline",
        "alternative": "spacing overscore"
      },
      "mathspeak": {
        "default": "bar"
      }
    },
    "key": "203E"
  },
  {
    "category": "Pc",
    "mappings": {
      "default": {
        "default": "undertie"
      }
    },
    "key": "203F"
  },
  {
    "category": "Pc",
    "mappings": {
      "default": {
        "default": "character tie"
      },
      "mathspeak": {
        "default": "character-tie"
      }
    },
    "key": "2040"
  },
  {
    "category": "Po",
    "mappings": {
      "default": {
        "default": "caret insertion point"
      },
      "mathspeak": {
        "default": "caret-insertion-point"
      }
    },
    "key": "2041"
  },
  {
    "category": "Po",
    "mappings": {
      "default": {
        "default": "asterism"
      }
    },
    "key": "2042"
  },
  {
    "category": "Po",
    "mappings": {
      "default": {
        "default": "hyphen bullet"
      },
      "mathspeak": {
        "default": "hyphen-bullet"
      }
    },
    "key": "2043"
  },
  {
    "category": "Sm",
    "mappings": {
      "default": {
        "default": "fraction slash"
      },
      "mathspeak": {
        "default": "fraction-slash"
      }
    },
    "key": "2044"
  },
  {
    "category": "Po",
    "mappings": {
      "default": {
        "default": "double question mark"
      },
      "mathspeak": {
        "default": "double-question-mark"
      }
    },
    "key": "2047"
  },
  {
    "category": "Po",
    "mappings": {
      "default": {
        "default": "question exclamation mark"
      },
      "mathspeak": {
        "default": "question-exclamation-mark"
      }
    },
    "key": "2048"
  },
  {
    "category": "Po",
    "mappings": {
      "default": {
        "default": "exclamation question mark"
      },
      "mathspeak": {
        "default": "exclamation-question-mark"
      }
    },
    "key": "2049"
  },
  {
    "category": "Po",
    "mappings": {
      "default": {
        "default": "reversed pilcrow sign",
        "short": "reversed pilcrow"
      },
      "mathspeak": {
        "default": "reversed-pilcrow"
      }
    },
    "key": "204B"
  },
  {
    "category": "Po",
    "mappings": {
      "default": {
        "default": "black leftwards bullet"
      },
      "mathspeak": {
        "default": "black-leftwards-bullet"
      }
    },
    "key": "204C"
  },
  {
    "category": "Po",
    "mappings": {
      "default": {
        "default": "black rightwards bullet"
      },
      "mathspeak": {
        "default": "black-rightwards-bullet"
      }
    },
    "key": "204D"
  },
  {
    "category": "Po",
    "mappings": {
      "default": {
        "default": "low asterisk"
      },
      "mathspeak": {
        "default": "low-asterisk"
      }
    },
    "key": "204E"
  },
  {
    "category": "Po",
    "mappings": {
      "default": {
        "default": "reversed semicolon"
      },
      "mathspeak": {
        "default": "reversed-semicolon"
      }
    },
    "key": "204F"
  },
  {
    "category": "Po",
    "mappings": {
      "default": {
        "default": "close up"
      },
      "mathspeak": {
        "default": "close-up"
      }
    },
    "key": "2050"
  },
  {
    "category": "Po",
    "mappings": {
      "default": {
        "default": "two asterisks aligned vertically"
      },
      "mathspeak": {
        "default": "two-asterisks-aligned-vertically"
      }
    },
    "key": "2051"
  },
  {
    "category": "Sm",
    "mappings": {
      "default": {
        "default": "commercial minus sign",
        "short": "commercial minus"
      },
      "mathspeak": {
        "default": "commercial-minus"
      }
    },
    "key": "2052"
  },
  {
    "category": "Po",
    "mappings": {
      "default": {
        "default": "swung dash"
      },
      "mathspeak": {
        "default": "swung-dash"
      }
    },
    "key": "2053"
  },
  {
    "category": "Pc",
    "mappings": {
      "default": {
        "default": "inverted undertie"
      },
      "mathspeak": {
        "default": "inverted-undertie"
      }
    },
    "key": "2054"
  },
  {
    "category": "Po",
    "mappings": {
      "default": {
        "default": "flower punctuation mark"
      },
      "mathspeak": {
        "default": "flower-punctuation-mark"
      }
    },
    "key": "2055"
  },
  {
    "category": "Po",
    "mappings": {
      "default": {
        "default": "three dot punctuation"
      },
      "mathspeak": {
        "default": "three-dot-punctuation"
      }
    },
    "key": "2056"
  },
  {
    "category": "Po",
    "mappings": {
      "default": {
        "default": "quadruple prime"
      },
      "mathspeak": {
        "default": "quadruple-prime"
      },
      "clearspeak": {
        "default": "quadruple prime"
      }
    },
    "key": "2057"
  },
  {
    "category": "Po",
    "mappings": {
      "default": {
        "default": "four dot punctuation"
      },
      "mathspeak": {
        "default": "four-dot-punctuation"
      }
    },
    "key": "2058"
  },
  {
    "category": "Po",
    "mappings": {
      "default": {
        "default": "five dot punctuation"
      },
      "mathspeak": {
        "default": "five-dot-punctuation"
      }
    },
    "key": "2059"
  },
  {
    "category": "Po",
    "mappings": {
      "default": {
        "default": "two dot punctuation"
      },
      "mathspeak": {
        "default": "two-dot-punctuation"
      }
    },
    "key": "205A"
  },
  {
    "category": "Po",
    "mappings": {
      "default": {
        "default": "four dot mark"
      },
      "mathspeak": {
        "default": "four-dot-mark"
      }
    },
    "key": "205B"
  },
  {
    "category": "Po",
    "mappings": {
      "default": {
        "default": "dotted cross"
      },
      "mathspeak": {
        "default": "dotted-cross"
      }
    },
    "key": "205C"
  },
  {
    "category": "Po",
    "mappings": {
      "default": {
        "default": "tricolon"
      }
    },
    "key": "205D"
  },
  {
    "category": "Po",
    "mappings": {
      "default": {
        "default": "vertical four dots"
      },
      "mathspeak": {
        "default": "vertical-four-dots"
      }
    },
    "key": "205E"
  },
  {
    "category": "Sm",
    "mappings": {
      "default": {
        "default": "superscript plus sign",
        "short": "superscript plus"
      },
      "mathspeak": {
        "default": "superscript-plus"
      }
    },
    "key": "207A"
  },
  {
    "category": "Sm",
    "mappings": {
      "default": {
        "default": "superscript minus",
        "alternative": "superscript hyphen minus"
      },
      "mathspeak": {
        "default": "superscript-hyphen-minus"
      }
    },
    "key": "207B"
  },
  {
    "category": "Sm",
    "mappings": {
      "default": {
        "default": "superscript equals sign",
        "short": "superscript equals"
      },
      "mathspeak": {
        "default": "superscript-equals"
      }
    },
    "key": "207C"
  },
  {
    "category": "Ps",
    "mappings": {
      "default": {
        "default": "superscript left parenthesis",
        "alternative": "superscript opening parenthesis"
      },
      "mathspeak": {
        "default": "superscript-opening-parenthesis"
      }
    },
    "key": "207D"
  },
  {
    "category": "Pe",
    "mappings": {
      "default": {
        "default": "superscript right parenthesis",
        "alternative": "superscript closing parenthesis"
      },
      "mathspeak": {
        "default": "superscript-closing-parenthesis"
      }
    },
    "key": "207E"
  },
  {
    "category": "Sm",
    "mappings": {
      "default": {
        "default": "subscript plus sign",
        "short": "subscript plus"
      },
      "mathspeak": {
        "default": "subscript-plus"
      }
    },
    "key": "208A"
  },
  {
    "category": "Sm",
    "mappings": {
      "default": {
        "default": "subscript minus",
        "alternative": "subscript hyphen minus"
      },
      "mathspeak": {
        "default": "subscript-hyphen-minus"
      }
    },
    "key": "208B"
  },
  {
    "category": "Sm",
    "mappings": {
      "default": {
        "default": "subscript equals sign",
        "short": "subscript equals"
      },
      "mathspeak": {
        "default": "subscript-equals"
      }
    },
    "key": "208C"
  },
  {
    "category": "Ps",
    "mappings": {
      "default": {
        "default": "subscript left parenthesis",
        "alternative": "subscript opening parenthesis"
      },
      "mathspeak": {
        "default": "subscript-opening-parenthesis"
      }
    },
    "key": "208D"
  },
  {
    "category": "Pe",
    "mappings": {
      "default": {
        "default": "subscript right parenthesis",
        "alternative": "subscript closing parenthesis"
      },
      "mathspeak": {
        "default": "subscript-closing-parenthesis"
      }
    },
    "key": "208E"
  },
  {
    "category": "So",
    "mappings": {
      "default": {
        "default": "property line"
      },
      "mathspeak": {
        "default": "property-line"
      }
    },
    "key": "214A"
  },
  {
    "category": "Sm",
    "mappings": {
      "default": {
        "default": "turned ampersand"
      },
      "mathspeak": {
        "default": "turned-ampersand"
      }
    },
    "key": "214B"
  },
  {
    "category": "So",
    "mappings": {
      "default": {
        "default": "per sign",
        "short": "per"
      },
      "mathspeak": {
        "default": "per-sign"
      }
    },
    "key": "214C"
  },
  {
    "category": "So",
    "mappings": {
      "default": {
        "default": "aktieselskab"
      }
    },
    "key": "214D"
  },
  {
    "category": "Ll",
    "mappings": {
      "default": {
        "default": "turned small f"
      },
      "mathspeak": {
        "default": "turned-small-f"
      }
    },
    "key": "214E"
  },
  {
    "category": "Sm",
    "mappings": {
      "default": {
        "default": "for all"
      },
      "mathspeak": {
        "default": "for-all"
      }
    },
    "key": "2200"
  },
  {
    "category": "Sm",
    "mappings": {
      "default": {
        "default": "complement"
      }
    },
    "key": "2201"
  },
  {
    "category": "Sm",
    "mappings": {
      "default": {
        "default": "partial differential"
      },
      "mathspeak": {
        "default": "partial-differential"
      }
    },
    "key": "2202"
  },
  {
    "category": "Sm",
    "mappings": {
      "default": {
        "default": "there exists"
      },
      "mathspeak": {
        "default": "there-exists"
      }
    },
    "key": "2203"
  },
  {
    "category": "Sm",
    "mappings": {
      "default": {
        "default": "there does not exist"
      },
      "mathspeak": {
        "default": "there-does-not-exist"
      }
    },
    "key": "2204"
  },
  {
    "category": "Sm",
    "mappings": {
      "default": {
        "default": "empty set"
      },
      "mathspeak": {
        "default": "empty-set"
      }
    },
    "key": "2205"
  },
  {
    "category": "Sm",
    "mappings": {
      "default": {
        "default": "increment"
      }
    },
    "key": "2206"
  },
  {
    "category": "Sm",
    "mappings": {
      "default": {
        "default": "nabla"
      }
    },
    "key": "2207"
  },
  {
    "category": "Sm",
    "mappings": {
      "default": {
        "default": "element of"
      },
      "mathspeak": {
        "default": "element-of"
      },
      "clearspeak": {
        "default": "is a member of",
        "SetMemberSymbol_Member": "is a member of",
        "SetMemberSymbol_Element": "is an element of",
        "SetMemberSymbol_In": "is in",
        "SetMemberSymbol_Belongs": "belongs to"
      }
    },
    "key": "2208"
  },
  {
    "category": "Sm",
    "mappings": {
      "default": {
        "default": "not an element of"
      },
      "mathspeak": {
        "default": "not-an-element-of"
      },
      "clearspeak": {
        "default": "is not a member of",
        "SetMemberSymbol_Member": "is not a member of",
        "SetMemberSymbol_Element": "is not an element of",
        "SetMemberSymbol_In": "is not in",
        "SetMemberSymbol_Belongs": "does not belong to"
      }
    },
    "key": "2209"
  },
  {
    "category": "Sm",
    "mappings": {
      "default": {
        "default": "small element of"
      },
      "mathspeak": {
        "default": "small-element-of"
      },
      "clearspeak": {
        "default": "is a member of",
        "SetMemberSymbol_Member": "is a member of",
        "SetMemberSymbol_Element": "is an element of",
        "SetMemberSymbol_In": "is in",
        "SetMemberSymbol_Belongs": "belongs to"
      }
    },
    "key": "220A"
  },
  {
    "category": "Sm",
    "mappings": {
      "default": {
        "default": "contains as member"
      },
      "mathspeak": {
        "default": "contains-as-member"
      }
    },
    "key": "220B"
  },
  {
    "category": "Sm",
    "mappings": {
      "default": {
        "default": "does not contain as member"
      },
      "mathspeak": {
        "default": "does-not-contain-as-member"
      }
    },
    "key": "220C"
  },
  {
    "category": "Sm",
    "mappings": {
      "default": {
        "default": "small contains as member"
      },
      "mathspeak": {
        "default": "small-contains-as-member"
      }
    },
    "key": "220D"
  },
  {
    "category": "Sm",
    "mappings": {
      "default": {
        "default": "end of proof"
      },
      "mathspeak": {
        "default": "end-of-proof"
      }
    },
    "key": "220E"
  },
  {
    "category": "Sm",
    "mappings": {
      "default": {
        "default": "n ary product"
      },
      "mathspeak": {
        "default": "product"
      }
    },
    "key": "220F"
  },
  {
    "category": "Sm",
    "mappings": {
      "default": {
        "default": "n ary coproduct"
      },
      "mathspeak": {
        "default": "coproduct"
      }
    },
    "key": "2210"
  },
  {
    "category": "Sm",
    "mappings": {
      "default": {
        "default": "n ary summation"
      },
      "mathspeak": {
<<<<<<< HEAD
        "default": "sigma-summation",
        "nemeth": "⠨⠠⠎"
=======
        "default": "sigma-summation"
      },
      "clearspeak": {
        "default": "sum"
>>>>>>> 8a411074
      }
    },
    "key": "2211"
  },
  {
    "category": "Sm",
    "mappings": {
      "default": {
        "default": "minus sign",
        "short": "minus"
      },
      "mathspeak": {
        "nemeth": "⠤"
      }
    },
    "key": "2212"
  },
  {
    "category": "Sm",
    "mappings": {
      "default": {
        "default": "minus or plus sign",
        "short": "minus or plus"
      },
      "mathspeak": {
        "default": "minus-or-plus"
      },
      "clearspeak": {
        "default": "minus or plus"
      }
    },
    "key": "2213"
  },
  {
    "category": "Sm",
    "mappings": {
      "default": {
        "default": "dot plus"
      },
      "mathspeak": {
        "default": "dot-plus"
      }
    },
    "key": "2214"
  },
  {
    "category": "Sm",
    "mappings": {
      "default": {
        "default": "division slash"
      },
      "mathspeak": {
        "default": "division-slash"
      }
    },
    "key": "2215"
  },
  {
    "category": "Sm",
    "mappings": {
      "default": {
        "default": "set minus"
      },
      "mathspeak": {
        "default": "set-minus"
      }
    },
    "key": "2216"
  },
  {
    "category": "Sm",
    "mappings": {
      "default": {
        "default": "asterisk operator"
      },
      "mathspeak": {
        "default": "asterisk"
      }
    },
    "key": "2217"
  },
  {
    "category": "Sm",
    "mappings": {
      "default": {
        "default": "ring operator"
      },
      "mathspeak": {
        "default": "ring"
      },
      "clearspeak": {
        "default": "composed with"
      }
    },
    "key": "2218"
  },
  {
    "category": "Sm",
    "mappings": {
      "default": {
        "default": "bullet operator"
      },
      "mathspeak": {
        "default": "bullet"
      }
    },
    "key": "2219"
  },
  {
    "category": "Sm",
    "mappings": {
      "default": {
        "default": "square root"
      },
      "mathspeak": {
        "default": "square-root"
      }
    },
    "key": "221A"
  },
  {
    "category": "Sm",
    "mappings": {
      "default": {
        "default": "cube root"
      },
      "mathspeak": {
        "default": "cube-root"
      }
    },
    "key": "221B"
  },
  {
    "category": "Sm",
    "mappings": {
      "default": {
        "default": "fourth root"
      },
      "mathspeak": {
        "default": "fourth-root"
      }
    },
    "key": "221C"
  },
  {
    "category": "Sm",
    "mappings": {
      "default": {
        "default": "proportional to"
      },
      "mathspeak": {
        "default": "proportional-to"
      }
    },
    "key": "221D"
  },
  {
    "category": "Sm",
    "mappings": {
      "default": {
        "default": "infinity"
      }
    },
    "key": "221E"
  },
  {
    "category": "Sm",
    "mappings": {
      "default": {
        "default": "right angle"
      },
      "mathspeak": {
        "default": "right-angle"
      }
    },
    "key": "221F"
  },
  {
    "category": "Sm",
    "mappings": {
      "default": {
        "default": "angle"
      }
    },
    "key": "2220"
  },
  {
    "category": "Sm",
    "mappings": {
      "default": {
        "default": "measured angle"
      },
      "mathspeak": {
        "default": "measured-angle"
      }
    },
    "key": "2221"
  },
  {
    "category": "Sm",
    "mappings": {
      "default": {
        "default": "spherical angle"
      },
      "mathspeak": {
        "default": "spherical-angle"
      }
    },
    "key": "2222"
  },
  {
    "category": "Sm",
    "mappings": {
      "default": {
        "default": "divides",
        "short": "bar"
      }
    },
    "key": "2223"
  },
  {
    "category": "Sm",
    "mappings": {
      "default": {
        "default": "does not divide"
      },
      "mathspeak": {
        "default": "does-not-divide"
      }
    },
    "key": "2224"
  },
  {
    "category": "Sm",
    "mappings": {
      "default": {
        "default": "parallel to"
      },
      "mathspeak": {
        "default": "parallel-to"
      }
    },
    "key": "2225"
  },
  {
    "category": "Sm",
    "mappings": {
      "default": {
        "default": "not parallel to"
      },
      "mathspeak": {
        "default": "not-parallel-to"
      }
    },
    "key": "2226"
  },
  {
    "category": "Sm",
    "mappings": {
      "default": {
        "default": "logical and"
      },
      "mathspeak": {
        "default": "logical-and"
      }
    },
    "key": "2227"
  },
  {
    "category": "Sm",
    "mappings": {
      "default": {
        "default": "logical or"
      },
      "mathspeak": {
        "default": "logical-or"
      }
    },
    "key": "2228"
  },
  {
    "category": "Sm",
    "mappings": {
      "default": {
        "default": "intersection"
      }
    },
    "key": "2229"
  },
  {
    "category": "Sm",
    "mappings": {
      "default": {
        "default": "union"
      }
    },
    "key": "222A"
  },
  {
    "category": "Sm",
    "mappings": {
      "default": {
        "default": "integral"
      }
    },
    "key": "222B"
  },
  {
    "category": "Sm",
    "mappings": {
      "default": {
        "default": "double integral"
      },
      "mathspeak": {
        "default": "double-integral"
      }
    },
    "key": "222C"
  },
  {
    "category": "Sm",
    "mappings": {
      "default": {
        "default": "triple integral"
      },
      "mathspeak": {
        "default": "triple-integral"
      }
    },
    "key": "222D"
  },
  {
    "category": "Sm",
    "mappings": {
      "default": {
        "default": "contour integral"
      },
      "mathspeak": {
        "default": "contour-integral"
      }
    },
    "key": "222E"
  },
  {
    "category": "Sm",
    "mappings": {
      "default": {
        "default": "surface integral"
      },
      "mathspeak": {
        "default": "surface-integral"
      }
    },
    "key": "222F"
  },
  {
    "category": "Sm",
    "mappings": {
      "default": {
        "default": "volume integral"
      },
      "mathspeak": {
        "default": "volume-integral"
      }
    },
    "key": "2230"
  },
  {
    "category": "Sm",
    "mappings": {
      "default": {
        "default": "clockwise integral"
      },
      "mathspeak": {
        "default": "clockwise-integral"
      }
    },
    "key": "2231"
  },
  {
    "category": "Sm",
    "mappings": {
      "default": {
        "default": "clockwise contour integral"
      },
      "mathspeak": {
        "default": "clockwise-contour-integral"
      }
    },
    "key": "2232"
  },
  {
    "category": "Sm",
    "mappings": {
      "default": {
        "default": "anticlockwise contour integral"
      },
      "mathspeak": {
        "default": "anticlockwise-contour-integral"
      }
    },
    "key": "2233"
  },
  {
    "category": "Sm",
    "mappings": {
      "default": {
        "default": "therefore"
      }
    },
    "key": "2234"
  },
  {
    "category": "Sm",
    "mappings": {
      "default": {
        "default": "because"
      }
    },
    "key": "2235"
  },
  {
    "category": "Sm",
    "mappings": {
      "default": {
        "default": "ratio"
      }
    },
    "key": "2236"
  },
  {
    "category": "Sm",
    "mappings": {
      "default": {
        "default": "proportion"
      }
    },
    "key": "2237"
  },
  {
    "category": "Sm",
    "mappings": {
      "default": {
        "default": "dot minus"
      },
      "mathspeak": {
        "default": "dot-minus"
      }
    },
    "key": "2238"
  },
  {
    "category": "Sm",
    "mappings": {
      "default": {
        "default": "excess"
      }
    },
    "key": "2239"
  },
  {
    "category": "Sm",
    "mappings": {
      "default": {
        "default": "geometric proportion"
      },
      "mathspeak": {
        "default": "geometric-proportion"
      }
    },
    "key": "223A"
  },
  {
    "category": "Sm",
    "mappings": {
      "default": {
        "default": "homothetic"
      }
    },
    "key": "223B"
  },
  {
    "category": "Sm",
    "mappings": {
      "default": {
        "default": "tilde operator"
      },
      "mathspeak": {
        "default": "tilde"
      }
    },
    "key": "223C"
  },
  {
    "category": "Sm",
    "mappings": {
      "default": {
        "default": "reversed tilde"
      },
      "mathspeak": {
        "default": "reversed-tilde"
      }
    },
    "key": "223D"
  },
  {
    "category": "Sm",
    "mappings": {
      "default": {
        "default": "inverted lazy s"
      },
      "mathspeak": {
        "default": "inverted-lazy-s"
      }
    },
    "key": "223E"
  },
  {
    "category": "Sm",
    "mappings": {
      "default": {
        "default": "sine wave"
      },
      "mathspeak": {
        "default": "sine-wave"
      }
    },
    "key": "223F"
  },
  {
    "category": "Sm",
    "mappings": {
      "default": {
        "default": "wreath product"
      },
      "mathspeak": {
        "default": "wreath-product"
      }
    },
    "key": "2240"
  },
  {
    "category": "Sm",
    "mappings": {
      "default": {
        "default": "not tilde"
      },
      "mathspeak": {
        "default": "not-tilde"
      }
    },
    "key": "2241"
  },
  {
    "category": "Sm",
    "mappings": {
      "default": {
        "default": "minus tilde"
      },
      "mathspeak": {
        "default": "minus-tilde"
      }
    },
    "key": "2242"
  },
  {
    "category": "Sm",
    "mappings": {
      "default": {
        "default": "asymptotically equals"
      },
      "mathspeak": {
        "default": "asymptotically-equals"
      }
    },
    "key": "2243"
  },
  {
    "category": "Sm",
    "mappings": {
      "default": {
        "default": "not asymptotically equals"
      },
      "mathspeak": {
        "default": "not-asymptotically-equals"
      }
    },
    "key": "2244"
  },
  {
    "category": "Sm",
    "mappings": {
      "default": {
        "default": "approximately equals"
      },
      "mathspeak": {
        "default": "approximately-equals"
      }
    },
    "key": "2245"
  },
  {
    "category": "Sm",
    "mappings": {
      "default": {
        "default": "approximately but not actually equals"
      },
      "mathspeak": {
        "default": "approximately-but-not-actually-equals"
      }
    },
    "key": "2246"
  },
  {
    "category": "Sm",
    "mappings": {
      "default": {
        "default": "neither approximately nor actually equals"
      },
      "mathspeak": {
        "default": "neither-approximately-nor-actually-equals"
      }
    },
    "key": "2247"
  },
  {
    "category": "Sm",
    "mappings": {
      "default": {
        "default": "almost equals"
      },
      "mathspeak": {
        "default": "almost-equals"
      }
    },
    "key": "2248"
  },
  {
    "category": "Sm",
    "mappings": {
      "default": {
        "default": "not almost equals"
      },
      "mathspeak": {
        "default": "not-almost-equals"
      }
    },
    "key": "2249"
  },
  {
    "category": "Sm",
    "mappings": {
      "default": {
        "default": "almost equal or equals"
      },
      "mathspeak": {
        "default": "almost-equal-or-equal-to"
      }
    },
    "key": "224A"
  },
  {
    "category": "Sm",
    "mappings": {
      "default": {
        "default": "triple tilde"
      },
      "mathspeak": {
        "default": "triple-tilde"
      }
    },
    "key": "224B"
  },
  {
    "category": "Sm",
    "mappings": {
      "default": {
        "default": "all equals"
      },
      "mathspeak": {
        "default": "all-equals"
      }
    },
    "key": "224C"
  },
  {
    "category": "Sm",
    "mappings": {
      "default": {
        "default": "equivalent to"
      },
      "mathspeak": {
        "default": "equivalent-to"
      }
    },
    "key": "224D"
  },
  {
    "category": "Sm",
    "mappings": {
      "default": {
        "default": "geometrically equivalent to"
      },
      "mathspeak": {
        "default": "geometrically-equivalent-to"
      }
    },
    "key": "224E"
  },
  {
    "category": "Sm",
    "mappings": {
      "default": {
        "default": "difference between"
      },
      "mathspeak": {
        "default": "difference-between"
      }
    },
    "key": "224F"
  },
  {
    "category": "Sm",
    "mappings": {
      "default": {
        "default": "approaches the limit"
      },
      "mathspeak": {
        "default": "approaches-the-limit"
      }
    },
    "key": "2250"
  },
  {
    "category": "Sm",
    "mappings": {
      "default": {
        "default": "geometrically equals"
      },
      "mathspeak": {
        "default": "geometrically-equals"
      }
    },
    "key": "2251"
  },
  {
    "category": "Sm",
    "mappings": {
      "default": {
        "default": "approximately equals or the image of"
      },
      "mathspeak": {
        "default": "approximately-equals-or-the-image-of"
      }
    },
    "key": "2252"
  },
  {
    "category": "Sm",
    "mappings": {
      "default": {
        "default": "image of or approximately equals"
      },
      "mathspeak": {
        "default": "image-of-or-approximately-equals"
      }
    },
    "key": "2253"
  },
  {
    "category": "Sm",
    "mappings": {
      "default": {
        "default": "colon equals",
        "alternative": "colon equal"
      },
      "mathspeak": {
        "default": "colon-equal"
      }
    },
    "key": "2254"
  },
  {
    "category": "Sm",
    "mappings": {
      "default": {
        "default": "equals colon",
        "alternative": "equal colon"
      },
      "mathspeak": {
        "default": "equal-colon"
      }
    },
    "key": "2255"
  },
  {
    "category": "Sm",
    "mappings": {
      "default": {
        "default": "ring in equals"
      },
      "mathspeak": {
        "default": "ring-in-equals"
      }
    },
    "key": "2256"
  },
  {
    "category": "Sm",
    "mappings": {
      "default": {
        "default": "ring equals"
      },
      "mathspeak": {
        "default": "ring-equals"
      }
    },
    "key": "2257"
  },
  {
    "category": "Sm",
    "mappings": {
      "default": {
        "default": "corresponds to"
      },
      "mathspeak": {
        "default": "corresponds-to"
      }
    },
    "key": "2258"
  },
  {
    "category": "Sm",
    "mappings": {
      "default": {
        "default": "estimates"
      }
    },
    "key": "2259"
  },
  {
    "category": "Sm",
    "mappings": {
      "default": {
        "default": "equiangular to"
      },
      "mathspeak": {
        "default": "equiangular-to"
      },
      "clearspeak": {
        "default": "is equiangular to"
      }
    },
    "key": "225A"
  },
  {
    "category": "Sm",
    "mappings": {
      "default": {
        "default": "star equals"
      },
      "mathspeak": {
        "default": "star-equals"
      },
      "clearspeak": {
        "default": "star equals"
      }
    },
    "key": "225B"
  },
  {
    "category": "Sm",
    "mappings": {
      "default": {
        "default": "delta equals"
      },
      "mathspeak": {
        "default": "delta-equals"
      },
      "clearspeak": {
        "default": "delta equals"
      }
    },
    "key": "225C"
  },
  {
    "category": "Sm",
    "mappings": {
      "default": {
        "default": "equals by definition"
      },
      "mathspeak": {
        "default": "equals-by-definition"
      },
      "clearspeak": {
        "default": "is defined to be"
      }
    },
    "key": "225D"
  },
  {
    "category": "Sm",
    "mappings": {
      "default": {
        "default": "measured by"
      },
      "mathspeak": {
        "default": "measured-by"
      },
      "clearspeak": {
        "default": "is measured by"
      }
    },
    "key": "225E"
  },
  {
    "category": "Sm",
    "mappings": {
      "default": {
        "default": "questioned equals"
      },
      "mathspeak": {
        "default": "questioned-equals"
      },
      "clearspeak": {
        "default": "questioned equals"
      }
    },
    "key": "225F"
  },
  {
    "category": "Sm",
    "mappings": {
      "default": {
        "default": "not equals"
      },
      "mathspeak": {
        "default": "not-equals"
      },
      "clearspeak": {
        "default": "not equals"
      }
    },
    "key": "2260"
  },
  {
    "category": "Sm",
    "mappings": {
      "default": {
        "default": "identical to"
      },
      "mathspeak": {
        "default": "identical-to"
      },
      "clearspeak": {
        "default": "is identical to"
      }
    },
    "key": "2261"
  },
  {
    "category": "Sm",
    "mappings": {
      "default": {
        "default": "not identical to"
      },
      "mathspeak": {
        "default": "not-identical-to"
      },
      "clearspeak": {
        "default": "is not identical to"
      }
    },
    "key": "2262"
  },
  {
    "category": "Sm",
    "mappings": {
      "default": {
        "default": "strictly equivalent to"
      },
      "mathspeak": {
        "default": "strictly-equivalent-to"
      },
      "clearspeak": {
        "default": "is strictly equivalent to"
      }
    },
    "key": "2263"
  },
  {
    "category": "Sm",
    "mappings": {
      "default": {
        "default": "less than or equals",
        "alternative": "less than or equals"
      },
      "mathspeak": {
<<<<<<< HEAD
        "default": "less-than-or-equal-to",
        "nemeth": "⠀⠐⠅⠱⠀"
=======
        "default": "less-than-or-equal-to"
      },
      "clearspeak": {
        "default": "is less than or equal to"
>>>>>>> 8a411074
      }
    },
    "key": "2264"
  },
  {
    "category": "Sm",
    "mappings": {
      "default": {
        "default": "greater than or equals",
        "alternative": "greater than or equals"
      },
      "mathspeak": {
<<<<<<< HEAD
        "default": "greater-than-or-equal-to",
        "nemeth": "⠀⠨⠂⠱⠀"
=======
        "default": "greater-than-or-equal-to"
      },
      "clearspeak": {
        "default": "is greater than or equal to"
>>>>>>> 8a411074
      }
    },
    "key": "2265"
  },
  {
    "category": "Sm",
    "mappings": {
      "default": {
        "default": "less than over equals",
        "alternative": "less than over equals"
      },
      "mathspeak": {
<<<<<<< HEAD
        "default": "less-than-over-equals",
        "nemeth": "⠀⠐⠅⠨⠅⠀"
=======
        "default": "less-than-over-equals"
      },
      "clearspeak": {
        "default": "is less than over equals"
>>>>>>> 8a411074
      }
    },
    "key": "2266"
  },
  {
    "category": "Sm",
    "mappings": {
      "default": {
        "default": "greater than over equals",
        "alternative": "greater than over equals"
      },
      "mathspeak": {
<<<<<<< HEAD
        "default": "greater-than-over-equals",
        "nemeth": "⠀⠨⠂⠨⠅⠀"
=======
        "default": "greater-than-over-equals"
      },
      "clearspeak": {
        "default": "is greater than over equals"
>>>>>>> 8a411074
      }
    },
    "key": "2267"
  },
  {
    "category": "Sm",
    "mappings": {
      "default": {
        "default": "less than but not equals",
        "alternative": "less than but not equals"
      },
      "mathspeak": {
<<<<<<< HEAD
        "default": "less-than-but-not-equals",
        "nemeth": "⠀⠐⠅⠌⠨⠅⠀"
=======
        "default": "less-than-but-not-equals"
      },
      "clearspeak": {
        "default": "is less than but not equals"
>>>>>>> 8a411074
      }
    },
    "key": "2268"
  },
  {
    "category": "Sm",
    "mappings": {
      "default": {
        "default": "greater than but not equals",
        "alternative": "greater than but not equals"
      },
      "mathspeak": {
<<<<<<< HEAD
        "default": "greater-than-but-not-equals",
        "nemeth": "⠀⠨⠂⠌⠨⠅⠀"
=======
        "default": "greater-than-but-not-equals"
      },
      "clearspeak": {
        "default": "is greater than but not equals"
>>>>>>> 8a411074
      }
    },
    "key": "2269"
  },
  {
    "category": "Sm",
    "mappings": {
      "default": {
        "default": "much less than",
        "alternative": "much less than"
      },
      "mathspeak": {
<<<<<<< HEAD
        "default": "much-less-than",
        "nemeth": "⠀⠐⠅⠈⠐⠅⠻⠀"
=======
        "default": "much-less-than"
      },
      "clearspeak": {
        "default": "is much less than"
>>>>>>> 8a411074
      }
    },
    "key": "226A"
  },
  {
    "category": "Sm",
    "mappings": {
      "default": {
        "default": "much greater than",
        "alternative": "much greater than"
      },
      "mathspeak": {
<<<<<<< HEAD
        "default": "much-greater-than",
        "nemeth": "⠀⠨⠂⠈⠨⠂⠻⠀"
=======
        "default": "much-greater-than"
      },
      "clearspeak": {
        "default": "is much greater than"
>>>>>>> 8a411074
      }
    },
    "key": "226B"
  },
  {
    "category": "Sm",
    "mappings": {
      "default": {
        "default": "between"
      }
    },
    "key": "226C"
  },
  {
    "category": "Sm",
    "mappings": {
      "default": {
        "default": "not equivalent to"
      },
      "mathspeak": {
<<<<<<< HEAD
        "default": "not-equivalent-to",
        "nemeth": "⠀⠌⠈⠣⠠⠣⠀"
=======
        "default": "not-equivalent-to"
      },
      "clearspeak": {
        "default": "is not equivalent to"
>>>>>>> 8a411074
      }
    },
    "key": "226D"
  },
  {
    "category": "Sm",
    "mappings": {
      "default": {
        "default": "not less than",
        "alternative": "not less than"
      },
      "mathspeak": {
<<<<<<< HEAD
        "default": "not-less-than",
        "nemeth": "⠀⠌⠐⠅⠀"
=======
        "default": "not-less-than"
      },
      "clearspeak": {
        "default": "is not less than"
>>>>>>> 8a411074
      }
    },
    "key": "226E"
  },
  {
    "category": "Sm",
    "mappings": {
      "default": {
        "default": "not greater than",
        "alternative": "not greater than"
      },
      "mathspeak": {
<<<<<<< HEAD
        "default": "not-greater-than",
        "nemeth": "⠀⠌⠨⠂⠀"
=======
        "default": "not-greater-than"
      },
      "clearspeak": {
        "default": "is not greater than"
>>>>>>> 8a411074
      }
    },
    "key": "226F"
  },
  {
    "category": "Sm",
    "mappings": {
      "default": {
        "default": "neither less than nor equals",
        "alternative": "neither less than nor equals"
      },
      "mathspeak": {
<<<<<<< HEAD
        "default": "neither-less-than-nor-equal-to",
        "nemeth": "⠀⠌⠐⠅⠱⠀"
=======
        "default": "neither-less-than-nor-equal-to"
      },
      "clearspeak": {
        "default": "is neither less than nor equal to"
>>>>>>> 8a411074
      }
    },
    "key": "2270"
  },
  {
    "category": "Sm",
    "mappings": {
      "default": {
        "default": "neither greater than nor equals",
        "alternative": "neither greater than nor equals"
      },
      "mathspeak": {
<<<<<<< HEAD
        "default": "neither-greater-than-nor-equal-to",
        "nemeth": "⠀⠌⠨⠂⠱⠀"
=======
        "default": "neither-greater-than-nor-equal-to"
      },
      "clearspeak": {
        "default": "is neither greater than nor equal to"
>>>>>>> 8a411074
      }
    },
    "key": "2271"
  },
  {
    "category": "Sm",
    "mappings": {
      "default": {
        "default": "less than or equivalent to",
        "alternative": "less than or equivalent to"
      },
      "mathspeak": {
<<<<<<< HEAD
        "default": "less-than-or-equivalent-to",
        "nemeth": "⠀⠐⠅⠈⠱⠀"
=======
        "default": "less-than-or-equivalent-to"
      },
      "clearspeak": {
        "default": "is less than or equivalent to"
>>>>>>> 8a411074
      }
    },
    "key": "2272"
  },
  {
    "category": "Sm",
    "mappings": {
      "default": {
        "default": "greater than or equivalent to",
        "alternative": "greater than or equivalent to"
      },
      "mathspeak": {
<<<<<<< HEAD
        "default": "greater-than-or-equivalent-to",
        "nemeth": "⠀⠨⠂⠈⠱⠀"
=======
        "default": "greater-than-or-equivalent-to"
      },
      "clearspeak": {
        "default": "is greater than or equivalent to"
>>>>>>> 8a411074
      }
    },
    "key": "2273"
  },
  {
    "category": "Sm",
    "mappings": {
      "default": {
        "default": "neither less than nor equivalent to",
        "alternative": "neither less than nor equivalent to"
      },
      "mathspeak": {
<<<<<<< HEAD
        "default": "neither-less-than-nor-equivalent-to",
        "nemeth": "⠀⠌⠐⠅⠈⠱⠀"
=======
        "default": "neither-less-than-nor-equivalent-to"
      },
      "clearspeak": {
        "default": "is neither less than nor equivalent to"
>>>>>>> 8a411074
      }
    },
    "key": "2274"
  },
  {
    "category": "Sm",
    "mappings": {
      "default": {
        "default": "neither greater than nor equivalent to",
        "alternative": "neither greater than nor equivalent to"
      },
      "mathspeak": {
<<<<<<< HEAD
        "default": "neither-greater-than-nor-equivalent-to",
        "nemeth": "⠀⠌⠨⠂⠈⠱⠀"
=======
        "default": "neither-greater-than-nor-equivalent-to"
      },
      "clearspeak": {
        "default": "is neither greater than nor equivalent to"
>>>>>>> 8a411074
      }
    },
    "key": "2275"
  },
  {
    "category": "Sm",
    "mappings": {
      "default": {
        "default": "less than or greater than",
        "alternative": "less than or greater than"
      },
      "mathspeak": {
<<<<<<< HEAD
        "default": "less-than-or-greater-than",
        "nemeth": "⠀⠐⠅⠨⠂⠀"
=======
        "default": "less-than-or-greater-than"
      },
      "clearspeak": {
        "default": "is less than or greater than"
>>>>>>> 8a411074
      }
    },
    "key": "2276"
  },
  {
    "category": "Sm",
    "mappings": {
      "default": {
        "default": "greater than or less than",
        "alternative": "greater than or less than"
      },
      "mathspeak": {
<<<<<<< HEAD
        "default": "greater-than-or-less-than",
        "nemeth": "⠀⠨⠂⠐⠅⠀"
=======
        "default": "greater-than-or-less-than"
      },
      "clearspeak": {
        "default": "is greater than or less than"
>>>>>>> 8a411074
      }
    },
    "key": "2277"
  },
  {
    "category": "Sm",
    "mappings": {
      "default": {
        "default": "neither less than nor greater than",
        "alternative": "neither less than nor greater than"
      },
      "mathspeak": {
<<<<<<< HEAD
        "default": "neither-less-than-nor-greater-than",
        "nemeth": "⠀⠌⠐⠅⠨⠂⠀"
=======
        "default": "neither-less-than-nor-greater-than"
      },
      "clearspeak": {
        "default": "is neither less than nor greater than"
>>>>>>> 8a411074
      }
    },
    "key": "2278"
  },
  {
    "category": "Sm",
    "mappings": {
      "default": {
        "default": "neither greater than nor less than",
        "alternative": "neither greater than nor less than"
      },
      "mathspeak": {
<<<<<<< HEAD
        "default": "neither-greater-than-nor-less-than",
        "nemeth": "⠀⠌⠨⠂⠐⠅⠀"
=======
        "default": "neither-greater-than-nor-less-than"
      },
      "clearspeak": {
        "default": "is neither greater than nor less than"
>>>>>>> 8a411074
      }
    },
    "key": "2279"
  },
  {
    "category": "Sm",
    "mappings": {
      "default": {
        "default": "precedes"
      }
    },
    "key": "227A"
  },
  {
    "category": "Sm",
    "mappings": {
      "default": {
        "default": "succeeds"
      }
    },
    "key": "227B"
  },
  {
    "category": "Sm",
    "mappings": {
      "default": {
        "default": "precedes or equals"
      },
      "mathspeak": {
        "default": "precedes-or-equal-to"
      }
    },
    "key": "227C"
  },
  {
    "category": "Sm",
    "mappings": {
      "default": {
        "default": "succeeds or equals"
      },
      "mathspeak": {
        "default": "succeeds-or-equal-to"
      }
    },
    "key": "227D"
  },
  {
    "category": "Sm",
    "mappings": {
      "default": {
        "default": "precedes or equivalent to"
      },
      "mathspeak": {
        "default": "precedes-or-equivalent-to"
      }
    },
    "key": "227E"
  },
  {
    "category": "Sm",
    "mappings": {
      "default": {
        "default": "succeeds or equivalent to"
      },
      "mathspeak": {
        "default": "succeeds-or-equivalent-to"
      }
    },
    "key": "227F"
  },
  {
    "category": "Sm",
    "mappings": {
      "default": {
        "default": "does not precede"
      },
      "mathspeak": {
        "default": "does-not-precede"
      }
    },
    "key": "2280"
  },
  {
    "category": "Sm",
    "mappings": {
      "default": {
        "default": "does not succeed"
      },
      "mathspeak": {
        "default": "does-not-succeed"
      }
    },
    "key": "2281"
  },
  {
    "category": "Sm",
    "mappings": {
      "default": {
        "default": "subset of"
      },
      "mathspeak": {
        "default": "subset-of"
      }
    },
    "key": "2282"
  },
  {
    "category": "Sm",
    "mappings": {
      "default": {
        "default": "superset of"
      },
      "mathspeak": {
        "default": "superset-of"
      }
    },
    "key": "2283"
  },
  {
    "category": "Sm",
    "mappings": {
      "default": {
        "default": "not a subset of"
      },
      "mathspeak": {
        "default": "not-a-subset-of"
      }
    },
    "key": "2284"
  },
  {
    "category": "Sm",
    "mappings": {
      "default": {
        "default": "not a superset of"
      },
      "mathspeak": {
        "default": "not-a-superset-of"
      }
    },
    "key": "2285"
  },
  {
    "category": "Sm",
    "mappings": {
      "default": {
        "default": "subset of or equals"
      },
      "mathspeak": {
        "default": "subset-of-or-equal-to"
      }
    },
    "key": "2286"
  },
  {
    "category": "Sm",
    "mappings": {
      "default": {
        "default": "superset of or equals"
      },
      "mathspeak": {
        "default": "superset-of-or-equal-to"
      }
    },
    "key": "2287"
  },
  {
    "category": "Sm",
    "mappings": {
      "default": {
        "default": "neither a subset of nor equals"
      },
      "mathspeak": {
        "default": "neither-a-subset-of-nor-equal-to"
      }
    },
    "key": "2288"
  },
  {
    "category": "Sm",
    "mappings": {
      "default": {
        "default": "neither a superset of nor equals"
      },
      "mathspeak": {
        "default": "neither-a-superset-of-nor-equal-to"
      }
    },
    "key": "2289"
  },
  {
    "category": "Sm",
    "mappings": {
      "default": {
        "default": "subset of with not equals",
        "alternative": "subset of or not equals",
        "short": "subset of or not equals"
      },
      "mathspeak": {
        "default": "subset-of-or-not-equals"
      }
    },
    "key": "228A"
  },
  {
    "category": "Sm",
    "mappings": {
      "default": {
        "default": "superset of with not equals",
        "alternative": "superset of or not equals",
        "short": "superset of or not equals"
      },
      "mathspeak": {
        "default": "superset-of-or-not-equals"
      }
    },
    "key": "228B"
  },
  {
    "category": "Sm",
    "mappings": {
      "default": {
        "default": "multiset"
      }
    },
    "key": "228C"
  },
  {
    "category": "Sm",
    "mappings": {
      "default": {
        "default": "multiset multiplication"
      },
      "mathspeak": {
        "default": "multiset-multiplication"
      }
    },
    "key": "228D"
  },
  {
    "category": "Sm",
    "mappings": {
      "default": {
        "default": "multiset union"
      },
      "mathspeak": {
        "default": "multiset-union"
      }
    },
    "key": "228E"
  },
  {
    "category": "Sm",
    "mappings": {
      "default": {
        "default": "square image of"
      },
      "mathspeak": {
        "default": "square-image-of"
      }
    },
    "key": "228F"
  },
  {
    "category": "Sm",
    "mappings": {
      "default": {
        "default": "square original of"
      },
      "mathspeak": {
        "default": "square-original-of"
      }
    },
    "key": "2290"
  },
  {
    "category": "Sm",
    "mappings": {
      "default": {
        "default": "square image of or equals"
      },
      "mathspeak": {
        "default": "square-image-of-or-equal-to"
      }
    },
    "key": "2291"
  },
  {
    "category": "Sm",
    "mappings": {
      "default": {
        "default": "square original of or equals"
      },
      "mathspeak": {
        "default": "square-original-of-or-equal-to"
      }
    },
    "key": "2292"
  },
  {
    "category": "Sm",
    "mappings": {
      "default": {
        "default": "square cap"
      },
      "mathspeak": {
        "default": "square-cap"
      }
    },
    "key": "2293"
  },
  {
    "category": "Sm",
    "mappings": {
      "default": {
        "default": "square cup"
      },
      "mathspeak": {
        "default": "square-cup"
      }
    },
    "key": "2294"
  },
  {
    "category": "Sm",
    "mappings": {
      "default": {
        "default": "circled plus"
      },
      "mathspeak": {
        "default": "circled-plus"
      }
    },
    "key": "2295"
  },
  {
    "category": "Sm",
    "mappings": {
      "default": {
        "default": "circled minus"
      },
      "mathspeak": {
        "default": "circled-minus"
      }
    },
    "key": "2296"
  },
  {
    "category": "Sm",
    "mappings": {
      "default": {
        "default": "circled times"
      },
      "mathspeak": {
        "default": "circled-times"
      }
    },
    "key": "2297"
  },
  {
    "category": "Sm",
    "mappings": {
      "default": {
        "default": "circled division slash"
      },
      "mathspeak": {
        "default": "circled-division-slash"
      }
    },
    "key": "2298"
  },
  {
    "category": "Sm",
    "mappings": {
      "default": {
        "default": "circled dot operator"
      },
      "mathspeak": {
        "default": "circled-dot"
      }
    },
    "key": "2299"
  },
  {
    "category": "Sm",
    "mappings": {
      "default": {
        "default": "circled ring operator"
      },
      "mathspeak": {
        "default": "circled-ring"
      }
    },
    "key": "229A"
  },
  {
    "category": "Sm",
    "mappings": {
      "default": {
        "default": "circled asterisk operator"
      },
      "mathspeak": {
        "default": "circled-asterisk"
      }
    },
    "key": "229B"
  },
  {
    "category": "Sm",
    "mappings": {
      "default": {
        "default": "circled equals"
      },
      "mathspeak": {
        "default": "circled-equals"
      }
    },
    "key": "229C"
  },
  {
    "category": "Sm",
    "mappings": {
      "default": {
        "default": "circled dash"
      },
      "mathspeak": {
        "default": "circled-dash"
      }
    },
    "key": "229D"
  },
  {
    "category": "Sm",
    "mappings": {
      "default": {
        "default": "squared plus"
      },
      "mathspeak": {
        "default": "squared-plus"
      }
    },
    "key": "229E"
  },
  {
    "category": "Sm",
    "mappings": {
      "default": {
        "default": "squared minus"
      },
      "mathspeak": {
        "default": "squared-minus"
      }
    },
    "key": "229F"
  },
  {
    "category": "Sm",
    "mappings": {
      "default": {
        "default": "squared times"
      },
      "mathspeak": {
        "default": "squared-times"
      }
    },
    "key": "22A0"
  },
  {
    "category": "Sm",
    "mappings": {
      "default": {
        "default": "squared dot operator"
      },
      "mathspeak": {
        "default": "squared-dot"
      }
    },
    "key": "22A1"
  },
  {
    "category": "Sm",
    "mappings": {
      "default": {
        "default": "right tack"
      },
      "mathspeak": {
        "default": "right-tack"
      }
    },
    "key": "22A2"
  },
  {
    "category": "Sm",
    "mappings": {
      "default": {
        "default": "left tack"
      },
      "mathspeak": {
        "default": "left-tack"
      }
    },
    "key": "22A3"
  },
  {
    "category": "Sm",
    "mappings": {
      "default": {
        "default": "down tack"
      },
      "mathspeak": {
        "default": "down-tack"
      }
    },
    "key": "22A4"
  },
  {
    "category": "Sm",
    "mappings": {
      "default": {
        "default": "up tack"
      },
      "mathspeak": {
        "default": "up-tack"
      }
    },
    "key": "22A5"
  },
  {
    "category": "Sm",
    "mappings": {
      "default": {
        "default": "assertion"
      }
    },
    "key": "22A6"
  },
  {
    "category": "Sm",
    "mappings": {
      "default": {
        "default": "models"
      }
    },
    "key": "22A7"
  },
  {
    "category": "Sm",
    "mappings": {
      "default": {
        "default": "true"
      }
    },
    "key": "22A8"
  },
  {
    "category": "Sm",
    "mappings": {
      "default": {
        "default": "forces"
      }
    },
    "key": "22A9"
  },
  {
    "category": "Sm",
    "mappings": {
      "default": {
        "default": "triple vertical bar right turnstile"
      },
      "mathspeak": {
        "default": "triple-vertical-bar-right-turnstile"
      }
    },
    "key": "22AA"
  },
  {
    "category": "Sm",
    "mappings": {
      "default": {
        "default": "double vertical bar double right turnstile"
      },
      "mathspeak": {
        "default": "double-vertical-bar-double-right-turnstile"
      }
    },
    "key": "22AB"
  },
  {
    "category": "Sm",
    "mappings": {
      "default": {
        "default": "does not prove"
      },
      "mathspeak": {
        "default": "does-not-prove"
      }
    },
    "key": "22AC"
  },
  {
    "category": "Sm",
    "mappings": {
      "default": {
        "default": "not true"
      },
      "mathspeak": {
        "default": "not-true"
      }
    },
    "key": "22AD"
  },
  {
    "category": "Sm",
    "mappings": {
      "default": {
        "default": "does not force"
      },
      "mathspeak": {
        "default": "does-not-force"
      }
    },
    "key": "22AE"
  },
  {
    "category": "Sm",
    "mappings": {
      "default": {
        "default": "negated double vertical bar double right turnstile"
      },
      "mathspeak": {
        "default": "negated-double-vertical-bar-double-right-turnstile"
      }
    },
    "key": "22AF"
  },
  {
    "category": "Sm",
    "mappings": {
      "default": {
        "default": "precedes under relation"
      },
      "mathspeak": {
        "default": "precedes-under-relation"
      }
    },
    "key": "22B0"
  },
  {
    "category": "Sm",
    "mappings": {
      "default": {
        "default": "succeeds under relation"
      },
      "mathspeak": {
        "default": "succeeds-under-relation"
      }
    },
    "key": "22B1"
  },
  {
    "category": "Sm",
    "mappings": {
      "default": {
        "default": "normal subgroup of"
      },
      "mathspeak": {
        "default": "normal-subgroup-of"
      }
    },
    "key": "22B2"
  },
  {
    "category": "Sm",
    "mappings": {
      "default": {
        "default": "contains as normal subgroup"
      },
      "mathspeak": {
        "default": "contains-as-normal-subgroup"
      }
    },
    "key": "22B3"
  },
  {
    "category": "Sm",
    "mappings": {
      "default": {
        "default": "normal subgroup of or equals"
      },
      "mathspeak": {
        "default": "normal-subgroup-of-or-equal-to"
      }
    },
    "key": "22B4"
  },
  {
    "category": "Sm",
    "mappings": {
      "default": {
        "default": "contains as normal subgroup or equals"
      },
      "mathspeak": {
        "default": "contains-as-normal-subgroup-or-equal-to"
      }
    },
    "key": "22B5"
  },
  {
    "category": "Sm",
    "mappings": {
      "default": {
        "default": "original of"
      },
      "mathspeak": {
        "default": "original-of"
      }
    },
    "key": "22B6"
  },
  {
    "category": "Sm",
    "mappings": {
      "default": {
        "default": "image of"
      },
      "mathspeak": {
        "default": "image-of"
      }
    },
    "key": "22B7"
  },
  {
    "category": "Sm",
    "mappings": {
      "default": {
        "default": "multimap"
      }
    },
    "key": "22B8"
  },
  {
    "category": "Sm",
    "mappings": {
      "default": {
        "default": "hermitian conjugate matrix"
      },
      "mathspeak": {
        "default": "hermitian-conjugate-matrix"
      }
    },
    "key": "22B9"
  },
  {
    "category": "Sm",
    "mappings": {
      "default": {
        "default": "intercalate"
      }
    },
    "key": "22BA"
  },
  {
    "category": "Sm",
    "mappings": {
      "default": {
        "default": "xor"
      }
    },
    "key": "22BB"
  },
  {
    "category": "Sm",
    "mappings": {
      "default": {
        "default": "nand"
      }
    },
    "key": "22BC"
  },
  {
    "category": "Sm",
    "mappings": {
      "default": {
        "default": "nor"
      }
    },
    "key": "22BD"
  },
  {
    "category": "Sm",
    "mappings": {
      "default": {
        "default": "right triangle"
      },
      "mathspeak": {
        "default": "right-triangle"
      }
    },
    "key": "22BF"
  },
  {
    "category": "Sm",
    "mappings": {
      "default": {
        "default": "n ary logical and"
      },
      "mathspeak": {
        "default": "logical-and"
      }
    },
    "key": "22C0"
  },
  {
    "category": "Sm",
    "mappings": {
      "default": {
        "default": "n ary logical or"
      },
      "mathspeak": {
        "default": "logical-or"
      }
    },
    "key": "22C1"
  },
  {
    "category": "Sm",
    "mappings": {
      "default": {
        "default": "n ary intersection"
      },
      "mathspeak": {
        "default": "intersection"
      }
    },
    "key": "22C2"
  },
  {
    "category": "Sm",
    "mappings": {
      "default": {
        "default": "n ary union"
      },
      "mathspeak": {
        "default": "union"
      }
    },
    "key": "22C3"
  },
  {
    "category": "Sm",
    "mappings": {
      "default": {
        "default": "diamond operator"
      },
      "mathspeak": {
        "default": "diamond"
      }
    },
    "key": "22C4"
  },
  {
    "category": "Sm",
    "mappings": {
      "default": {
        "default": "dot operator"
      },
      "mathspeak": {
        "default": "dot"
      },
      "clearspeak": {
        "default": "times",
        "MultsymbolDot_Dot": "dot"
      }
    },
    "key": "22C5"
  },
  {
    "category": "Sm",
    "mappings": {
      "default": {
        "default": "star operator"
      },
      "mathspeak": {
        "default": "star"
      }
    },
    "key": "22C6"
  },
  {
    "category": "Sm",
    "mappings": {
      "default": {
        "default": "division times"
      },
      "mathspeak": {
        "default": "division-times"
      }
    },
    "key": "22C7"
  },
  {
    "category": "Sm",
    "mappings": {
      "default": {
        "default": "bowtie"
      }
    },
    "key": "22C8"
  },
  {
    "category": "Sm",
    "mappings": {
      "default": {
        "default": "left normal factor semidirect product"
      },
      "mathspeak": {
        "default": "left-normal-factor-semidirect-product"
      }
    },
    "key": "22C9"
  },
  {
    "category": "Sm",
    "mappings": {
      "default": {
        "default": "right normal factor semidirect product"
      },
      "mathspeak": {
        "default": "right-normal-factor-semidirect-product"
      }
    },
    "key": "22CA"
  },
  {
    "category": "Sm",
    "mappings": {
      "default": {
        "default": "left semidirect product"
      },
      "mathspeak": {
        "default": "left-semidirect-product"
      }
    },
    "key": "22CB"
  },
  {
    "category": "Sm",
    "mappings": {
      "default": {
        "default": "right semidirect product"
      },
      "mathspeak": {
        "default": "right-semidirect-product"
      }
    },
    "key": "22CC"
  },
  {
    "category": "Sm",
    "mappings": {
      "default": {
        "default": "reversed tilde equals"
      },
      "mathspeak": {
        "default": "reversed-tilde-equals"
      }
    },
    "key": "22CD"
  },
  {
    "category": "Sm",
    "mappings": {
      "default": {
        "default": "curly logical or"
      },
      "mathspeak": {
        "default": "curly-logical-or"
      }
    },
    "key": "22CE"
  },
  {
    "category": "Sm",
    "mappings": {
      "default": {
        "default": "curly logical and"
      },
      "mathspeak": {
        "default": "curly-logical-and"
      }
    },
    "key": "22CF"
  },
  {
    "category": "Sm",
    "mappings": {
      "default": {
        "default": "double subset"
      },
      "mathspeak": {
        "default": "double-subset"
      }
    },
    "key": "22D0"
  },
  {
    "category": "Sm",
    "mappings": {
      "default": {
        "default": "double superset"
      },
      "mathspeak": {
        "default": "double-superset"
      }
    },
    "key": "22D1"
  },
  {
    "category": "Sm",
    "mappings": {
      "default": {
        "default": "double intersection"
      },
      "mathspeak": {
        "default": "double-intersection"
      }
    },
    "key": "22D2"
  },
  {
    "category": "Sm",
    "mappings": {
      "default": {
        "default": "double union"
      },
      "mathspeak": {
        "default": "double-union"
      }
    },
    "key": "22D3"
  },
  {
    "category": "Sm",
    "mappings": {
      "default": {
        "default": "pitchfork"
      }
    },
    "key": "22D4"
  },
  {
    "category": "Sm",
    "mappings": {
      "default": {
        "default": "equal and parallel to"
      },
      "mathspeak": {
        "default": "equal-and-parallel-to"
      }
    },
    "key": "22D5"
  },
  {
    "category": "Sm",
    "mappings": {
      "default": {
        "default": "less than with dot",
        "alternative": "less than with dot",
        "short": "less than dot"
      },
      "mathspeak": {
        "default": "less-than-dot"
      }
    },
    "key": "22D6"
  },
  {
    "category": "Sm",
    "mappings": {
      "default": {
        "default": "greater than with dot",
        "alternative": "greater than with dot",
        "short": "greater than dot"
      },
      "mathspeak": {
        "default": "greater-than-dot"
      }
    },
    "key": "22D7"
  },
  {
    "category": "Sm",
    "mappings": {
      "default": {
        "default": "very much less than",
        "alternative": "very much less than"
      },
      "mathspeak": {
        "default": "very-much-less-than"
      }
    },
    "key": "22D8"
  },
  {
    "category": "Sm",
    "mappings": {
      "default": {
        "default": "very much greater than",
        "alternative": "very much greater than"
      },
      "mathspeak": {
        "default": "very-much-greater-than"
      }
    },
    "key": "22D9"
  },
  {
    "category": "Sm",
    "mappings": {
      "default": {
        "default": "less than equals or greater than",
        "alternative": "less than equals or greater than"
      },
      "mathspeak": {
        "default": "less-than-equals-or-greater-than"
      }
    },
    "key": "22DA"
  },
  {
    "category": "Sm",
    "mappings": {
      "default": {
        "default": "greater than equals or less than",
        "alternative": "greater than equals or less than"
      },
      "mathspeak": {
        "default": "greater-than-equals-or-less-than"
      }
    },
    "key": "22DB"
  },
  {
    "category": "Sm",
    "mappings": {
      "default": {
        "default": "equals or less than",
        "alternative": "equals or less than"
      },
      "mathspeak": {
        "default": "equals-or-less-than"
      }
    },
    "key": "22DC"
  },
  {
    "category": "Sm",
    "mappings": {
      "default": {
        "default": "equals or greater than",
        "alternative": "equals or greater than"
      },
      "mathspeak": {
        "default": "equals-or-greater-than"
      }
    },
    "key": "22DD"
  },
  {
    "category": "Sm",
    "mappings": {
      "default": {
        "default": "equals or precedes"
      },
      "mathspeak": {
        "default": "equals-or-precedes"
      }
    },
    "key": "22DE"
  },
  {
    "category": "Sm",
    "mappings": {
      "default": {
        "default": "equals or succeeds"
      },
      "mathspeak": {
        "default": "equals-or-succeeds"
      }
    },
    "key": "22DF"
  },
  {
    "category": "Sm",
    "mappings": {
      "default": {
        "default": "does not precede or equal"
      },
      "mathspeak": {
        "default": "does-not-precede-or-equal"
      }
    },
    "key": "22E0"
  },
  {
    "category": "Sm",
    "mappings": {
      "default": {
        "default": "does not succeed or equal"
      },
      "mathspeak": {
        "default": "does-not-succeed-or-equal"
      }
    },
    "key": "22E1"
  },
  {
    "category": "Sm",
    "mappings": {
      "default": {
        "default": "not square image of or equals"
      },
      "mathspeak": {
        "default": "not-square-image-of-or-equal-to"
      }
    },
    "key": "22E2"
  },
  {
    "category": "Sm",
    "mappings": {
      "default": {
        "default": "not square original of or equals"
      },
      "mathspeak": {
        "default": "not-square-original-of-or-equal-to"
      }
    },
    "key": "22E3"
  },
  {
    "category": "Sm",
    "mappings": {
      "default": {
        "default": "square image of or not equals"
      },
      "mathspeak": {
        "default": "square-image-of-or-not-equals"
      }
    },
    "key": "22E4"
  },
  {
    "category": "Sm",
    "mappings": {
      "default": {
        "default": "square original of or not equals"
      },
      "mathspeak": {
        "default": "square-original-of-or-not-equals"
      }
    },
    "key": "22E5"
  },
  {
    "category": "Sm",
    "mappings": {
      "default": {
        "default": "less than but not equivalent to",
        "alternative": "less than but not equivalent to"
      },
      "mathspeak": {
        "default": "less-than-but-not-equivalent-to"
      }
    },
    "key": "22E6"
  },
  {
    "category": "Sm",
    "mappings": {
      "default": {
        "default": "greater than but not equivalent to",
        "alternative": "greater than but not equivalent to"
      },
      "mathspeak": {
        "default": "greater-than-but-not-equivalent-to"
      }
    },
    "key": "22E7"
  },
  {
    "category": "Sm",
    "mappings": {
      "default": {
        "default": "precedes but not equivalent to"
      },
      "mathspeak": {
        "default": "precedes-but-not-equivalent-to"
      }
    },
    "key": "22E8"
  },
  {
    "category": "Sm",
    "mappings": {
      "default": {
        "default": "succeeds but not equivalent to"
      },
      "mathspeak": {
        "default": "succeeds-but-not-equivalent-to"
      }
    },
    "key": "22E9"
  },
  {
    "category": "Sm",
    "mappings": {
      "default": {
        "default": "not normal subgroup of"
      },
      "mathspeak": {
        "default": "not-normal-subgroup-of"
      }
    },
    "key": "22EA"
  },
  {
    "category": "Sm",
    "mappings": {
      "default": {
        "default": "does not contain as normal subgroup"
      },
      "mathspeak": {
        "default": "does-not-contain-as-normal-subgroup"
      }
    },
    "key": "22EB"
  },
  {
    "category": "Sm",
    "mappings": {
      "default": {
        "default": "not normal subgroup of or equals"
      },
      "mathspeak": {
        "default": "not-normal-subgroup-of-or-equal-to"
      }
    },
    "key": "22EC"
  },
  {
    "category": "Sm",
    "mappings": {
      "default": {
        "default": "does not contain as normal subgroup or equal"
      },
      "mathspeak": {
        "default": "does-not-contain-as-normal-subgroup-or-equal"
      }
    },
    "key": "22ED"
  },
  {
    "category": "Sm",
    "mappings": {
      "default": {
        "default": "vertical ellipsis"
      },
      "mathspeak": {
        "default": "vertical-ellipsis"
      }
    },
    "key": "22EE"
  },
  {
    "category": "Sm",
    "mappings": {
      "default": {
        "default": "midline horizontal ellipsis"
      },
      "mathspeak": {
        "default": "midline-horizontal-ellipsis"
      },
      "clearspeak": {
        "default": "dot dot dot"
      }
    },
    "key": "22EF"
  },
  {
    "category": "Sm",
    "mappings": {
      "default": {
        "default": "up right diagonal ellipsis"
      },
      "mathspeak": {
        "default": "up-right-diagonal-ellipsis"
      }
    },
    "key": "22F0"
  },
  {
    "category": "Sm",
    "mappings": {
      "default": {
        "default": "down right diagonal ellipsis"
      },
      "mathspeak": {
        "default": "down-right-diagonal-ellipsis"
      }
    },
    "key": "22F1"
  },
  {
    "category": "Sm",
    "mappings": {
      "default": {
        "default": "element of with long horizontal stroke"
      },
      "mathspeak": {
        "default": "element-of-with-long-horizontal-stroke"
      }
    },
    "key": "22F2"
  },
  {
    "category": "Sm",
    "mappings": {
      "default": {
        "default": "element of with vertical bar at end of horizontal stroke"
      },
      "mathspeak": {
        "default": "element-of-with-vertical-bar-at-end-of-horizontal-stroke"
      }
    },
    "key": "22F3"
  },
  {
    "category": "Sm",
    "mappings": {
      "default": {
        "default": "small element of with vertical bar at end of horizontal stroke"
      },
      "mathspeak": {
        "default": "small-element-of-with-vertical-bar-at-end-of-horizontal-stroke"
      }
    },
    "key": "22F4"
  },
  {
    "category": "Sm",
    "mappings": {
      "default": {
        "default": "element of with dot above"
      },
      "mathspeak": {
        "default": "element-of-with-dot-above"
      }
    },
    "key": "22F5"
  },
  {
    "category": "Sm",
    "mappings": {
      "default": {
        "default": "element of with overbar"
      },
      "mathspeak": {
        "default": "element-of-with-overbar"
      }
    },
    "key": "22F6"
  },
  {
    "category": "Sm",
    "mappings": {
      "default": {
        "default": "small element of with overbar"
      },
      "mathspeak": {
        "default": "small-element-of-with-overbar"
      }
    },
    "key": "22F7"
  },
  {
    "category": "Sm",
    "mappings": {
      "default": {
        "default": "element of with underbar"
      },
      "mathspeak": {
        "default": "element-of-with-underbar"
      }
    },
    "key": "22F8"
  },
  {
    "category": "Sm",
    "mappings": {
      "default": {
        "default": "element of with two horizontal strokes"
      },
      "mathspeak": {
        "default": "element-of-with-two-horizontal-strokes"
      }
    },
    "key": "22F9"
  },
  {
    "category": "Sm",
    "mappings": {
      "default": {
        "default": "contains with long horizontal stroke"
      },
      "mathspeak": {
        "default": "contains-with-long-horizontal-stroke"
      }
    },
    "key": "22FA"
  },
  {
    "category": "Sm",
    "mappings": {
      "default": {
        "default": "contains with vertical bar at end of horizontal stroke"
      },
      "mathspeak": {
        "default": "contains-with-vertical-bar-at-end-of-horizontal-stroke"
      }
    },
    "key": "22FB"
  },
  {
    "category": "Sm",
    "mappings": {
      "default": {
        "default": "small contains with vertical bar at end of horizontal stroke"
      },
      "mathspeak": {
        "default": "small-contains-with-vertical-bar-at-end-of-horizontal-stroke"
      }
    },
    "key": "22FC"
  },
  {
    "category": "Sm",
    "mappings": {
      "default": {
        "default": "contains with overbar"
      },
      "mathspeak": {
        "default": "contains-with-overbar"
      }
    },
    "key": "22FD"
  },
  {
    "category": "Sm",
    "mappings": {
      "default": {
        "default": "small contains with overbar"
      },
      "mathspeak": {
        "default": "small-contains-with-overbar"
      }
    },
    "key": "22FE"
  },
  {
    "category": "Sm",
    "mappings": {
      "default": {
        "default": "z notation bag membership"
      },
      "mathspeak": {
        "default": "z-notation-bag-membership"
      }
    },
    "key": "22FF"
  },
  {
    "category": "So",
    "mappings": {
      "default": {
        "default": "diameter sign",
        "short": "diameter"
      },
      "mathspeak": {
        "default": "diameter-sign"
      }
    },
    "key": "2300"
  },
  {
    "category": "So",
    "mappings": {
      "default": {
        "default": "house"
      }
    },
    "key": "2302"
  },
  {
    "category": "So",
    "mappings": {
      "default": {
        "default": "projective"
      }
    },
    "key": "2305"
  },
  {
    "category": "So",
    "mappings": {
      "default": {
        "default": "perspective"
      }
    },
    "key": "2306"
  },
  {
    "category": "So",
    "mappings": {
      "default": {
        "default": "wavy line"
      },
      "mathspeak": {
        "default": "wavy-line"
      }
    },
    "key": "2307"
  },
  {
    "category": "So",
    "mappings": {
      "default": {
        "default": "reversed not sign",
        "short": "reversed not"
      },
      "mathspeak": {
        "default": "reversed-not"
      }
    },
    "key": "2310"
  },
  {
    "category": "So",
    "mappings": {
      "default": {
        "default": "square lozenge"
      },
      "mathspeak": {
        "default": "square-lozenge"
      }
    },
    "key": "2311"
  },
  {
    "category": "So",
    "mappings": {
      "default": {
        "default": "arc"
      }
    },
    "key": "2312"
  },
  {
    "category": "So",
    "mappings": {
      "default": {
        "default": "segment"
      }
    },
    "key": "2313"
  },
  {
    "category": "So",
    "mappings": {
      "default": {
        "default": "sector"
      }
    },
    "key": "2314"
  },
  {
    "category": "So",
    "mappings": {
      "default": {
        "default": "heavy plus sign",
        "alternative": "heavy plus",
        "short": "bold plus"
      },
      "mathspeak": {
        "default": "bold-plus"
      }
    },
    "key": "2795"
  },
  {
    "category": "So",
    "mappings": {
      "default": {
        "default": "heavy minus sign",
        "alternative": "heavy minus",
        "short": "bold minus"
      },
      "mathspeak": {
        "default": "bold-minus"
      }
    },
    "key": "2796"
  },
  {
    "category": "So",
    "mappings": {
      "default": {
        "default": "heavy division sign",
        "alternative": "heavy division",
        "short": "bold division"
      },
      "mathspeak": {
        "default": "bold-division"
      }
    },
    "key": "2797"
  },
  {
    "category": "So",
    "mappings": {
      "default": {
        "default": "curly loop"
      },
      "mathspeak": {
        "default": "curly-loop"
      }
    },
    "key": "27B0"
  },
  {
    "category": "So",
    "mappings": {
      "default": {
        "default": "double curly loop"
      },
      "mathspeak": {
        "default": "double-curly-loop"
      }
    },
    "key": "27BF"
  },
  {
    "category": "Sm",
    "mappings": {
      "default": {
        "default": "white triangle containing small white triangle"
      },
      "mathspeak": {
        "default": "white-triangle-containing-small-white-triangle"
      }
    },
    "key": "27C1"
  },
  {
    "category": "Sm",
    "mappings": {
      "default": {
        "default": "perpendicular"
      }
    },
    "key": "27C2"
  },
  {
    "category": "Sm",
    "mappings": {
      "default": {
        "default": "open subset"
      },
      "mathspeak": {
        "default": "open-subset"
      }
    },
    "key": "27C3"
  },
  {
    "category": "Sm",
    "mappings": {
      "default": {
        "default": "open superset"
      },
      "mathspeak": {
        "default": "open-superset"
      }
    },
    "key": "27C4"
  },
  {
    "category": "Sm",
    "mappings": {
      "default": {
        "default": "or with dot inside"
      },
      "mathspeak": {
        "default": "or-with-dot-inside"
      }
    },
    "key": "27C7"
  },
  {
    "category": "Sm",
    "mappings": {
      "default": {
        "default": "reverse solidus preceding subset"
      },
      "mathspeak": {
        "default": "reverse-solidus-preceding-subset"
      }
    },
    "key": "27C8"
  },
  {
    "category": "Sm",
    "mappings": {
      "default": {
        "default": "superset preceding solidus"
      },
      "mathspeak": {
        "default": "superset-preceding-solidus"
      }
    },
    "key": "27C9"
  },
  {
    "category": "Sm",
    "mappings": {
      "default": {
        "default": "vertical bar with horizontal stroke"
      },
      "mathspeak": {
        "default": "vertical-bar-with-horizontal-stroke"
      }
    },
    "key": "27CA"
  },
  {
    "category": "Sm",
    "mappings": {
      "default": {
        "default": "mathematical rising diagonal"
      },
      "mathspeak": {
        "default": "mathematical-rising-diagonal"
      }
    },
    "key": "27CB"
  },
  {
    "category": "Sm",
    "mappings": {
      "default": {
        "default": "long division"
      },
      "mathspeak": {
        "default": "long-division"
      }
    },
    "key": "27CC"
  },
  {
    "category": "Sm",
    "mappings": {
      "default": {
        "default": "mathematical falling diagonal"
      },
      "mathspeak": {
        "default": "mathematical-falling-diagonal"
      }
    },
    "key": "27CD"
  },
  {
    "category": "Sm",
    "mappings": {
      "default": {
        "default": "squared logical and"
      },
      "mathspeak": {
        "default": "squared-logical-and"
      }
    },
    "key": "27CE"
  },
  {
    "category": "Sm",
    "mappings": {
      "default": {
        "default": "squared logical or"
      },
      "mathspeak": {
        "default": "squared-logical-or"
      }
    },
    "key": "27CF"
  },
  {
    "category": "Sm",
    "mappings": {
      "default": {
        "default": "white diamond with centered dot"
      },
      "mathspeak": {
        "default": "white-diamond-with-centered-dot"
      }
    },
    "key": "27D0"
  },
  {
    "category": "Sm",
    "mappings": {
      "default": {
        "default": "and with dot"
      },
      "mathspeak": {
        "default": "and-with-dot"
      }
    },
    "key": "27D1"
  },
  {
    "category": "Sm",
    "mappings": {
      "default": {
        "default": "element of opening upwards"
      },
      "mathspeak": {
        "default": "element-of-opening-upwards"
      }
    },
    "key": "27D2"
  },
  {
    "category": "Sm",
    "mappings": {
      "default": {
        "default": "lower right corner with dot"
      },
      "mathspeak": {
        "default": "lower-right-corner-with-dot"
      }
    },
    "key": "27D3"
  },
  {
    "category": "Sm",
    "mappings": {
      "default": {
        "default": "upper left corner with dot"
      },
      "mathspeak": {
        "default": "upper-left-corner-with-dot"
      }
    },
    "key": "27D4"
  },
  {
    "category": "Sm",
    "mappings": {
      "default": {
        "default": "left outer join"
      },
      "mathspeak": {
        "default": "left-outer-join"
      }
    },
    "key": "27D5"
  },
  {
    "category": "Sm",
    "mappings": {
      "default": {
        "default": "right outer join"
      },
      "mathspeak": {
        "default": "right-outer-join"
      }
    },
    "key": "27D6"
  },
  {
    "category": "Sm",
    "mappings": {
      "default": {
        "default": "full outer join"
      },
      "mathspeak": {
        "default": "full-outer-join"
      }
    },
    "key": "27D7"
  },
  {
    "category": "Sm",
    "mappings": {
      "default": {
        "default": "large up tack"
      },
      "mathspeak": {
        "default": "large-up-tack"
      }
    },
    "key": "27D8"
  },
  {
    "category": "Sm",
    "mappings": {
      "default": {
        "default": "large down tack"
      },
      "mathspeak": {
        "default": "large-down-tack"
      }
    },
    "key": "27D9"
  },
  {
    "category": "Sm",
    "mappings": {
      "default": {
        "default": "left and right double turnstile"
      },
      "mathspeak": {
        "default": "left-and-right-double-turnstile"
      }
    },
    "key": "27DA"
  },
  {
    "category": "Sm",
    "mappings": {
      "default": {
        "default": "left and right tack"
      },
      "mathspeak": {
        "default": "left-and-right-tack"
      }
    },
    "key": "27DB"
  },
  {
    "category": "Sm",
    "mappings": {
      "default": {
        "default": "left multimap"
      },
      "mathspeak": {
        "default": "left-multimap"
      }
    },
    "key": "27DC"
  },
  {
    "category": "Sm",
    "mappings": {
      "default": {
        "default": "long right tack"
      },
      "mathspeak": {
        "default": "long-right-tack"
      }
    },
    "key": "27DD"
  },
  {
    "category": "Sm",
    "mappings": {
      "default": {
        "default": "long left tack"
      },
      "mathspeak": {
        "default": "long-left-tack"
      }
    },
    "key": "27DE"
  },
  {
    "category": "Sm",
    "mappings": {
      "default": {
        "default": "up tack with circle above"
      },
      "mathspeak": {
        "default": "up-tack-with-circle-above"
      }
    },
    "key": "27DF"
  },
  {
    "category": "Sm",
    "mappings": {
      "default": {
        "default": "lozenge divided by horizontal rule"
      },
      "mathspeak": {
        "default": "lozenge-divided-by-horizontal-rule"
      }
    },
    "key": "27E0"
  },
  {
    "category": "Sm",
    "mappings": {
      "default": {
        "default": "white concave sided diamond"
      },
      "mathspeak": {
        "default": "white-concave-sided-diamond"
      }
    },
    "key": "27E1"
  },
  {
    "category": "Sm",
    "mappings": {
      "default": {
        "default": "white concave sided diamond with leftwards tick"
      },
      "mathspeak": {
        "default": "white-concave-sided-diamond-with-leftwards-tick"
      }
    },
    "key": "27E2"
  },
  {
    "category": "Sm",
    "mappings": {
      "default": {
        "default": "white concave sided diamond with rightwards tick"
      },
      "mathspeak": {
        "default": "white-concave-sided-diamond-with-rightwards-tick"
      }
    },
    "key": "27E3"
  },
  {
    "category": "Sm",
    "mappings": {
      "default": {
        "default": "white square with leftwards tick"
      },
      "mathspeak": {
        "default": "white-square-with-leftwards-tick"
      }
    },
    "key": "27E4"
  },
  {
    "category": "Sm",
    "mappings": {
      "default": {
        "default": "white square with rightwards tick"
      },
      "mathspeak": {
        "default": "white-square-with-rightwards-tick"
      }
    },
    "key": "27E5"
  },
  {
    "category": "Sm",
    "mappings": {
      "default": {
        "default": "rising diagonal crossing falling diagonal"
      },
      "mathspeak": {
        "default": "rising-diagonal-crossing-falling-diagonal"
      }
    },
    "key": "292B"
  },
  {
    "category": "Sm",
    "mappings": {
      "default": {
        "default": "falling diagonal crossing rising diagonal"
      },
      "mathspeak": {
        "default": "falling-diagonal-crossing-rising-diagonal"
      }
    },
    "key": "292C"
  },
  {
    "category": "Sm",
    "mappings": {
      "default": {
        "default": "triple vertical bar delimiter"
      },
      "mathspeak": {
        "default": "triple-vertical-bar-delimiter"
      }
    },
    "key": "2980"
  },
  {
    "category": "Sm",
    "mappings": {
      "default": {
        "default": "z notation spot"
      },
      "mathspeak": {
        "default": "z-notation-spot"
      }
    },
    "key": "2981"
  },
  {
    "category": "Sm",
    "mappings": {
      "default": {
        "default": "z notation type colon"
      },
      "mathspeak": {
        "default": "z-notation-type-colon"
      }
    },
    "key": "2982"
  },
  {
    "category": "Sm",
    "mappings": {
      "default": {
        "default": "dotted fence"
      },
      "mathspeak": {
        "default": "dotted-fence"
      }
    },
    "key": "2999"
  },
  {
    "category": "Sm",
    "mappings": {
      "default": {
        "default": "vertical zigzag line"
      },
      "mathspeak": {
        "default": "vertical-zigzag-line"
      }
    },
    "key": "299A"
  },
  {
    "category": "Sm",
    "mappings": {
      "default": {
        "default": "reversed empty set"
      },
      "mathspeak": {
        "default": "reversed-empty-set"
      }
    },
    "key": "29B0"
  },
  {
    "category": "Sm",
    "mappings": {
      "default": {
        "default": "empty set with overbar"
      },
      "mathspeak": {
        "default": "empty-set-with-overbar"
      }
    },
    "key": "29B1"
  },
  {
    "category": "Sm",
    "mappings": {
      "default": {
        "default": "empty set with small circle above"
      },
      "mathspeak": {
        "default": "empty-set-with-small-circle-above"
      }
    },
    "key": "29B2"
  },
  {
    "category": "Sm",
    "mappings": {
      "default": {
        "default": "circle with horizontal bar"
      },
      "mathspeak": {
        "default": "circle-with-horizontal-bar"
      }
    },
    "key": "29B5"
  },
  {
    "category": "Sm",
    "mappings": {
      "default": {
        "default": "circled vertical bar"
      },
      "mathspeak": {
        "default": "circled-vertical-bar"
      }
    },
    "key": "29B6"
  },
  {
    "category": "Sm",
    "mappings": {
      "default": {
        "default": "circled parallel"
      },
      "mathspeak": {
        "default": "circled-parallel"
      }
    },
    "key": "29B7"
  },
  {
    "category": "Sm",
    "mappings": {
      "default": {
        "default": "circled reverse solidus"
      },
      "mathspeak": {
        "default": "circled-reverse-solidus"
      }
    },
    "key": "29B8"
  },
  {
    "category": "Sm",
    "mappings": {
      "default": {
        "default": "circled perpendicular"
      },
      "mathspeak": {
        "default": "circled-perpendicular"
      }
    },
    "key": "29B9"
  },
  {
    "category": "Sm",
    "mappings": {
      "default": {
        "default": "circle divided by horizontal bar and top half divided by vertical bar"
      },
      "mathspeak": {
        "default": "circle-divided-by-horizontal-bar-and-top-half-divided-by-vertical-bar"
      }
    },
    "key": "29BA"
  },
  {
    "category": "Sm",
    "mappings": {
      "default": {
        "default": "circle with superimposed x"
      },
      "mathspeak": {
        "default": "circle-with-superimposed-x"
      }
    },
    "key": "29BB"
  },
  {
    "category": "Sm",
    "mappings": {
      "default": {
        "default": "circled anticlockwise rotated division sign",
        "short": "circled anticlockwise rotated division"
      },
      "mathspeak": {
        "default": "circled-anticlockwise-rotated-division"
      }
    },
    "key": "29BC"
  },
  {
    "category": "Sm",
    "mappings": {
      "default": {
        "default": "circled white bullet"
      },
      "mathspeak": {
        "default": "circled-white-bullet"
      }
    },
    "key": "29BE"
  },
  {
    "category": "Sm",
    "mappings": {
      "default": {
        "default": "circled bullet"
      },
      "mathspeak": {
        "default": "circled-bullet"
      }
    },
    "key": "29BF"
  },
  {
    "category": "Sm",
    "mappings": {
      "default": {
        "default": "circled less than"
      },
      "mathspeak": {
        "default": "circled-less-than"
      }
    },
    "key": "29C0"
  },
  {
    "category": "Sm",
    "mappings": {
      "default": {
        "default": "circled greater than"
      },
      "mathspeak": {
        "default": "circled-greater-than"
      }
    },
    "key": "29C1"
  },
  {
    "category": "Sm",
    "mappings": {
      "default": {
        "default": "circle with small circle to the right"
      },
      "mathspeak": {
        "default": "circle-with-small-circle-to-the-right"
      }
    },
    "key": "29C2"
  },
  {
    "category": "Sm",
    "mappings": {
      "default": {
        "default": "circle with two horizontal strokes to the right"
      },
      "mathspeak": {
        "default": "circle-with-two-horizontal-strokes-to-the-right"
      }
    },
    "key": "29C3"
  },
  {
    "category": "Sm",
    "mappings": {
      "default": {
        "default": "squared rising diagonal slash"
      },
      "mathspeak": {
        "default": "squared-rising-diagonal-slash"
      }
    },
    "key": "29C4"
  },
  {
    "category": "Sm",
    "mappings": {
      "default": {
        "default": "squared falling diagonal slash"
      },
      "mathspeak": {
        "default": "squared-falling-diagonal-slash"
      }
    },
    "key": "29C5"
  },
  {
    "category": "Sm",
    "mappings": {
      "default": {
        "default": "squared asterisk"
      },
      "mathspeak": {
        "default": "squared-asterisk"
      }
    },
    "key": "29C6"
  },
  {
    "category": "Sm",
    "mappings": {
      "default": {
        "default": "squared small circle"
      },
      "mathspeak": {
        "default": "squared-small-circle"
      }
    },
    "key": "29C7"
  },
  {
    "category": "Sm",
    "mappings": {
      "default": {
        "default": "squared square"
      },
      "mathspeak": {
        "default": "squared-square"
      }
    },
    "key": "29C8"
  },
  {
    "category": "Sm",
    "mappings": {
      "default": {
        "default": "two joined squares"
      },
      "mathspeak": {
        "default": "two-joined-squares"
      }
    },
    "key": "29C9"
  },
  {
    "category": "Sm",
    "mappings": {
      "default": {
        "default": "triangle with dot above"
      },
      "mathspeak": {
        "default": "triangle-with-dot-above"
      }
    },
    "key": "29CA"
  },
  {
    "category": "Sm",
    "mappings": {
      "default": {
        "default": "triangle with underbar"
      },
      "mathspeak": {
        "default": "triangle-with-underbar"
      }
    },
    "key": "29CB"
  },
  {
    "category": "Sm",
    "mappings": {
      "default": {
        "default": "s in triangle"
      },
      "mathspeak": {
        "default": "s-in-triangle"
      }
    },
    "key": "29CC"
  },
  {
    "category": "Sm",
    "mappings": {
      "default": {
        "default": "triangle with serifs at bottom"
      },
      "mathspeak": {
        "default": "triangle-with-serifs-at-bottom"
      }
    },
    "key": "29CD"
  },
  {
    "category": "Sm",
    "mappings": {
      "default": {
        "default": "right triangle above left triangle"
      },
      "mathspeak": {
        "default": "right-triangle-above-left-triangle"
      }
    },
    "key": "29CE"
  },
  {
    "category": "Sm",
    "mappings": {
      "default": {
        "default": "left triangle beside vertical bar"
      },
      "mathspeak": {
        "default": "left-triangle-beside-vertical-bar"
      }
    },
    "key": "29CF"
  },
  {
    "category": "Sm",
    "mappings": {
      "default": {
        "default": "vertical bar beside right triangle"
      },
      "mathspeak": {
        "default": "vertical-bar-beside-right-triangle"
      }
    },
    "key": "29D0"
  },
  {
    "category": "Sm",
    "mappings": {
      "default": {
        "default": "bowtie with left half black"
      },
      "mathspeak": {
        "default": "bowtie-with-left-half-black"
      }
    },
    "key": "29D1"
  },
  {
    "category": "Sm",
    "mappings": {
      "default": {
        "default": "bowtie with right half black"
      },
      "mathspeak": {
        "default": "bowtie-with-right-half-black"
      }
    },
    "key": "29D2"
  },
  {
    "category": "Sm",
    "mappings": {
      "default": {
        "default": "black bowtie"
      },
      "mathspeak": {
        "default": "black-bowtie"
      }
    },
    "key": "29D3"
  },
  {
    "category": "Sm",
    "mappings": {
      "default": {
        "default": "times with left half black"
      },
      "mathspeak": {
        "default": "times-with-left-half-black"
      }
    },
    "key": "29D4"
  },
  {
    "category": "Sm",
    "mappings": {
      "default": {
        "default": "times with right half black"
      },
      "mathspeak": {
        "default": "times-with-right-half-black"
      }
    },
    "key": "29D5"
  },
  {
    "category": "Sm",
    "mappings": {
      "default": {
        "default": "white hourglass"
      },
      "mathspeak": {
        "default": "white-hourglass"
      }
    },
    "key": "29D6"
  },
  {
    "category": "Sm",
    "mappings": {
      "default": {
        "default": "black hourglass"
      },
      "mathspeak": {
        "default": "black-hourglass"
      }
    },
    "key": "29D7"
  },
  {
    "category": "Sm",
    "mappings": {
      "default": {
        "default": "incomplete infinity"
      },
      "mathspeak": {
        "default": "incomplete-infinity"
      }
    },
    "key": "29DC"
  },
  {
    "category": "Sm",
    "mappings": {
      "default": {
        "default": "tie over infinity"
      },
      "mathspeak": {
        "default": "tie-over-infinity"
      }
    },
    "key": "29DD"
  },
  {
    "category": "Sm",
    "mappings": {
      "default": {
        "default": "infinity negated with vertical bar"
      },
      "mathspeak": {
        "default": "infinity-negated-with-vertical-bar"
      }
    },
    "key": "29DE"
  },
  {
    "category": "Sm",
    "mappings": {
      "default": {
        "default": "double ended multimap"
      },
      "mathspeak": {
        "default": "double-ended-multimap"
      }
    },
    "key": "29DF"
  },
  {
    "category": "Sm",
    "mappings": {
      "default": {
        "default": "square with contoured outline"
      },
      "mathspeak": {
        "default": "square-with-contoured-outline"
      }
    },
    "key": "29E0"
  },
  {
    "category": "Sm",
    "mappings": {
      "default": {
        "default": "increases as"
      },
      "mathspeak": {
        "default": "increases-as"
      }
    },
    "key": "29E1"
  },
  {
    "category": "Sm",
    "mappings": {
      "default": {
        "default": "shuffle product"
      },
      "mathspeak": {
        "default": "shuffle-product"
      }
    },
    "key": "29E2"
  },
  {
    "category": "Sm",
    "mappings": {
      "default": {
        "default": "equals sign and slanted parallel"
      },
      "mathspeak": {
        "default": "equals-and-slanted-parallel"
      }
    },
    "key": "29E3"
  },
  {
    "category": "Sm",
    "mappings": {
      "default": {
        "default": "equals sign and slanted parallel with tilde above"
      },
      "mathspeak": {
        "default": "equals-and-slanted-parallel-with-tilde-above"
      }
    },
    "key": "29E4"
  },
  {
    "category": "Sm",
    "mappings": {
      "default": {
        "default": "identical to and slanted parallel"
      },
      "mathspeak": {
        "default": "identical-to-and-slanted-parallel"
      }
    },
    "key": "29E5"
  },
  {
    "category": "Sm",
    "mappings": {
      "default": {
        "default": "gleich stark"
      },
      "mathspeak": {
        "default": "gleich-stark"
      }
    },
    "key": "29E6"
  },
  {
    "category": "Sm",
    "mappings": {
      "default": {
        "default": "thermodynamic"
      }
    },
    "key": "29E7"
  },
  {
    "category": "Sm",
    "mappings": {
      "default": {
        "default": "down pointing triangle with left half black"
      },
      "mathspeak": {
        "default": "down-pointing-triangle-with-left-half-black"
      }
    },
    "key": "29E8"
  },
  {
    "category": "Sm",
    "mappings": {
      "default": {
        "default": "down pointing triangle with right half black"
      },
      "mathspeak": {
        "default": "down-pointing-triangle-with-right-half-black"
      }
    },
    "key": "29E9"
  },
  {
    "category": "Sm",
    "mappings": {
      "default": {
        "default": "black lozenge"
      },
      "mathspeak": {
        "default": "black-lozenge"
      }
    },
    "key": "29EB"
  },
  {
    "category": "Sm",
    "mappings": {
      "default": {
        "default": "error barred white square"
      },
      "mathspeak": {
        "default": "error-barred-white-square"
      }
    },
    "key": "29EE"
  },
  {
    "category": "Sm",
    "mappings": {
      "default": {
        "default": "error barred black square"
      },
      "mathspeak": {
        "default": "error-barred-black-square"
      }
    },
    "key": "29EF"
  },
  {
    "category": "Sm",
    "mappings": {
      "default": {
        "default": "error barred white diamond"
      },
      "mathspeak": {
        "default": "error-barred-white-diamond"
      }
    },
    "key": "29F0"
  },
  {
    "category": "Sm",
    "mappings": {
      "default": {
        "default": "error barred black diamond"
      },
      "mathspeak": {
        "default": "error-barred-black-diamond"
      }
    },
    "key": "29F1"
  },
  {
    "category": "Sm",
    "mappings": {
      "default": {
        "default": "error barred white circle"
      },
      "mathspeak": {
        "default": "error-barred-white-circle"
      }
    },
    "key": "29F2"
  },
  {
    "category": "Sm",
    "mappings": {
      "default": {
        "default": "error barred black circle"
      },
      "mathspeak": {
        "default": "error-barred-black-circle"
      }
    },
    "key": "29F3"
  },
  {
    "category": "Sm",
    "mappings": {
      "default": {
        "default": "rule delayed"
      },
      "mathspeak": {
        "default": "rule-delayed"
      }
    },
    "key": "29F4"
  },
  {
    "category": "Sm",
    "mappings": {
      "default": {
        "default": "reverse solidus operator"
      },
      "mathspeak": {
        "default": "reverse-solidus"
      }
    },
    "key": "29F5"
  },
  {
    "category": "Sm",
    "mappings": {
      "default": {
        "default": "solidus with overbar"
      },
      "mathspeak": {
        "default": "solidus-with-overbar"
      }
    },
    "key": "29F6"
  },
  {
    "category": "Sm",
    "mappings": {
      "default": {
        "default": "reverse solidus with horizontal stroke"
      },
      "mathspeak": {
        "default": "reverse-solidus-with-horizontal-stroke"
      }
    },
    "key": "29F7"
  },
  {
    "category": "Sm",
    "mappings": {
      "default": {
        "default": "big solidus"
      },
      "mathspeak": {
        "default": "solidus"
      }
    },
    "key": "29F8"
  },
  {
    "category": "Sm",
    "mappings": {
      "default": {
        "default": "big reverse solidus"
      },
      "mathspeak": {
        "default": "reverse-solidus"
      }
    },
    "key": "29F9"
  },
  {
    "category": "Sm",
    "mappings": {
      "default": {
        "default": "double plus"
      },
      "mathspeak": {
        "default": "double-plus"
      }
    },
    "key": "29FA"
  },
  {
    "category": "Sm",
    "mappings": {
      "default": {
        "default": "triple plus"
      },
      "mathspeak": {
        "default": "triple-plus"
      }
    },
    "key": "29FB"
  },
  {
    "category": "Sm",
    "mappings": {
      "default": {
        "default": "tiny"
      }
    },
    "key": "29FE"
  },
  {
    "category": "Sm",
    "mappings": {
      "default": {
        "default": "miny"
      }
    },
    "key": "29FF"
  },
  {
    "category": "Sm",
    "mappings": {
      "default": {
        "default": "n ary circled dot operator"
      },
      "mathspeak": {
        "default": "circled-dot"
      }
    },
    "key": "2A00"
  },
  {
    "category": "Sm",
    "mappings": {
      "default": {
        "default": "n ary circled plus operator"
      },
      "mathspeak": {
        "default": "circled-plus"
      }
    },
    "key": "2A01"
  },
  {
    "category": "Sm",
    "mappings": {
      "default": {
        "default": "n ary circled times operator"
      },
      "mathspeak": {
        "default": "circled-times"
      }
    },
    "key": "2A02"
  },
  {
    "category": "Sm",
    "mappings": {
      "default": {
        "default": "n ary union operator with dot"
      },
      "mathspeak": {
        "default": "union-with-dot"
      }
    },
    "key": "2A03"
  },
  {
    "category": "Sm",
    "mappings": {
      "default": {
        "default": "n ary union operator with plus"
      },
      "mathspeak": {
        "default": "union-with-plus"
      }
    },
    "key": "2A04"
  },
  {
    "category": "Sm",
    "mappings": {
      "default": {
        "default": "n ary square intersection operator"
      },
      "mathspeak": {
        "default": "square-intersection"
      }
    },
    "key": "2A05"
  },
  {
    "category": "Sm",
    "mappings": {
      "default": {
        "default": "n ary square union operator"
      },
      "mathspeak": {
        "default": "square-union"
      }
    },
    "key": "2A06"
  },
  {
    "category": "Sm",
    "mappings": {
      "default": {
        "default": "two logical and operator"
      },
      "mathspeak": {
        "default": "two-logical-and"
      }
    },
    "key": "2A07"
  },
  {
    "category": "Sm",
    "mappings": {
      "default": {
        "default": "two logical or operator"
      },
      "mathspeak": {
        "default": "two-logical-or"
      }
    },
    "key": "2A08"
  },
  {
    "category": "Sm",
    "mappings": {
      "default": {
        "default": "n ary times operator"
      },
      "mathspeak": {
        "default": "times"
      }
    },
    "key": "2A09"
  },
  {
    "category": "Sm",
    "mappings": {
      "default": {
        "default": "modulo two sum"
      },
      "mathspeak": {
        "default": "modulo-two-sum"
      }
    },
    "key": "2A0A"
  },
  {
    "category": "Sm",
    "mappings": {
      "default": {
        "default": "summation with integral"
      },
      "mathspeak": {
        "default": "summation-with-integral"
      }
    },
    "key": "2A0B"
  },
  {
    "category": "Sm",
    "mappings": {
      "default": {
        "default": "quadruple integral operator"
      },
      "mathspeak": {
        "default": "quadruple-integral"
      }
    },
    "key": "2A0C"
  },
  {
    "category": "Sm",
    "mappings": {
      "default": {
        "default": "finite part integral"
      },
      "mathspeak": {
        "default": "finite-part-integral"
      }
    },
    "key": "2A0D"
  },
  {
    "category": "Sm",
    "mappings": {
      "default": {
        "default": "integral with double stroke"
      },
      "mathspeak": {
        "default": "integral-with-double-stroke"
      }
    },
    "key": "2A0E"
  },
  {
    "category": "Sm",
    "mappings": {
      "default": {
        "default": "integral average with slash"
      },
      "mathspeak": {
        "default": "integral-average-with-slash"
      }
    },
    "key": "2A0F"
  },
  {
    "category": "Sm",
    "mappings": {
      "default": {
        "default": "circulation function"
      },
      "mathspeak": {
        "default": "circulation-function"
      }
    },
    "key": "2A10"
  },
  {
    "category": "Sm",
    "mappings": {
      "default": {
        "default": "anticlockwise integration"
      },
      "mathspeak": {
        "default": "anticlockwise-integration"
      }
    },
    "key": "2A11"
  },
  {
    "category": "Sm",
    "mappings": {
      "default": {
        "default": "line integration with rectangular path around pole"
      },
      "mathspeak": {
        "default": "line-integration-with-rectangular-path-around-pole"
      }
    },
    "key": "2A12"
  },
  {
    "category": "Sm",
    "mappings": {
      "default": {
        "default": "line integration with semicircular path around pole"
      },
      "mathspeak": {
        "default": "line-integration-with-semicircular-path-around-pole"
      }
    },
    "key": "2A13"
  },
  {
    "category": "Sm",
    "mappings": {
      "default": {
        "default": "line integration not including the pole"
      },
      "mathspeak": {
        "default": "line-integration-not-including-the-pole"
      }
    },
    "key": "2A14"
  },
  {
    "category": "Sm",
    "mappings": {
      "default": {
        "default": "integral around a point operator"
      },
      "mathspeak": {
        "default": "integral-around-a-point"
      }
    },
    "key": "2A15"
  },
  {
    "category": "Sm",
    "mappings": {
      "default": {
        "default": "quaternion integral operator"
      },
      "mathspeak": {
        "default": "quaternion-integral"
      }
    },
    "key": "2A16"
  },
  {
    "category": "Sm",
    "mappings": {
      "default": {
        "default": "integral with times sign",
        "short": "integral with times"
      },
      "mathspeak": {
        "default": "integral-with-times"
      }
    },
    "key": "2A18"
  },
  {
    "category": "Sm",
    "mappings": {
      "default": {
        "default": "integral with intersection"
      },
      "mathspeak": {
        "default": "integral-with-intersection"
      }
    },
    "key": "2A19"
  },
  {
    "category": "Sm",
    "mappings": {
      "default": {
        "default": "integral with union"
      },
      "mathspeak": {
        "default": "integral-with-union"
      }
    },
    "key": "2A1A"
  },
  {
    "category": "Sm",
    "mappings": {
      "default": {
        "default": "integral with overbar"
      },
      "mathspeak": {
        "default": "integral-with-overbar"
      }
    },
    "key": "2A1B"
  },
  {
    "category": "Sm",
    "mappings": {
      "default": {
        "default": "integral with underbar"
      },
      "mathspeak": {
        "default": "integral-with-underbar"
      }
    },
    "key": "2A1C"
  },
  {
    "category": "Sm",
    "mappings": {
      "default": {
        "default": "join"
      }
    },
    "key": "2A1D"
  },
  {
    "category": "Sm",
    "mappings": {
      "default": {
        "default": "large left triangle operator"
      },
      "mathspeak": {
        "default": "large-left-triangle"
      }
    },
    "key": "2A1E"
  },
  {
    "category": "Sm",
    "mappings": {
      "default": {
        "default": "z notation schema composition"
      },
      "mathspeak": {
        "default": "z-notation-schema-composition"
      }
    },
    "key": "2A1F"
  },
  {
    "category": "Sm",
    "mappings": {
      "default": {
        "default": "z notation schema piping"
      },
      "mathspeak": {
        "default": "z-notation-schema-piping"
      }
    },
    "key": "2A20"
  },
  {
    "category": "Sm",
    "mappings": {
      "default": {
        "default": "z notation schema projection"
      },
      "mathspeak": {
        "default": "z-notation-schema-projection"
      }
    },
    "key": "2A21"
  },
  {
    "category": "Sm",
    "mappings": {
      "default": {
        "default": "plus sign with small circle above",
        "short": "plus with circle above"
      },
      "mathspeak": {
        "default": "plus-with-circle-above"
      }
    },
    "key": "2A22"
  },
  {
    "category": "Sm",
    "mappings": {
      "default": {
        "default": "plus sign with circumflex accent above",
        "short": "plus hat"
      },
      "mathspeak": {
        "default": "plus-hat"
      }
    },
    "key": "2A23"
  },
  {
    "category": "Sm",
    "mappings": {
      "default": {
        "default": "plus sign with tilde above",
        "short": "plus tilde"
      },
      "mathspeak": {
        "default": "plus-tilde"
      }
    },
    "key": "2A24"
  },
  {
    "category": "Sm",
    "mappings": {
      "default": {
        "default": "plus sign with dot below",
        "short": "plus underdot"
      },
      "mathspeak": {
        "default": "plus-underdot"
      }
    },
    "key": "2A25"
  },
  {
    "category": "Sm",
    "mappings": {
      "default": {
        "default": "plus sign with tilde below"
      },
      "mathspeak": {
        "default": "plus-sign-with-tilde-below"
      }
    },
    "key": "2A26"
  },
  {
    "category": "Sm",
    "mappings": {
      "default": {
        "default": "plus sign with subscript two"
      },
      "mathspeak": {
        "default": "plus-sign-with-subscript-two"
      }
    },
    "key": "2A27"
  },
  {
    "category": "Sm",
    "mappings": {
      "default": {
        "default": "plus sign with black triangle"
      },
      "mathspeak": {
        "default": "plus-sign-with-black-triangle"
      }
    },
    "key": "2A28"
  },
  {
    "category": "Sm",
    "mappings": {
      "default": {
        "default": "minus sign with comma above"
      },
      "mathspeak": {
        "default": "minus-sign-with-comma-above"
      }
    },
    "key": "2A29"
  },
  {
    "category": "Sm",
    "mappings": {
      "default": {
        "default": "minus sign with dot below"
      },
      "mathspeak": {
        "default": "minus-sign-with-dot-below"
      }
    },
    "key": "2A2A"
  },
  {
    "category": "Sm",
    "mappings": {
      "default": {
        "default": "minus sign with falling dots"
      },
      "mathspeak": {
        "default": "minus-sign-with-falling-dots"
      }
    },
    "key": "2A2B"
  },
  {
    "category": "Sm",
    "mappings": {
      "default": {
        "default": "minus sign with rising dots"
      },
      "mathspeak": {
        "default": "minus-sign-with-rising-dots"
      }
    },
    "key": "2A2C"
  },
  {
    "category": "Sm",
    "mappings": {
      "default": {
        "default": "plus sign in left half circle"
      },
      "mathspeak": {
        "default": "plus-sign-in-left-half-circle"
      }
    },
    "key": "2A2D"
  },
  {
    "category": "Sm",
    "mappings": {
      "default": {
        "default": "plus sign in right half circle"
      },
      "mathspeak": {
        "default": "plus-sign-in-right-half-circle"
      }
    },
    "key": "2A2E"
  },
  {
    "category": "Sm",
    "mappings": {
      "default": {
        "default": "vector or cross product"
      },
      "mathspeak": {
        "default": "vector-or-cross-product"
      }
    },
    "key": "2A2F"
  },
  {
    "category": "Sm",
    "mappings": {
      "default": {
        "default": "multiplication sign with dot above"
      },
      "mathspeak": {
        "default": "multiplication-sign-with-dot-above"
      }
    },
    "key": "2A30"
  },
  {
    "category": "Sm",
    "mappings": {
      "default": {
        "default": "multiplication sign with underbar"
      },
      "mathspeak": {
        "default": "multiplication-sign-with-underbar"
      }
    },
    "key": "2A31"
  },
  {
    "category": "Sm",
    "mappings": {
      "default": {
        "default": "semidirect product with bottom closed"
      },
      "mathspeak": {
        "default": "semidirect-product-with-bottom-closed"
      }
    },
    "key": "2A32"
  },
  {
    "category": "Sm",
    "mappings": {
      "default": {
        "default": "smash product"
      },
      "mathspeak": {
        "default": "smash-product"
      }
    },
    "key": "2A33"
  },
  {
    "category": "Sm",
    "mappings": {
      "default": {
        "default": "multiplication sign in left half circle"
      },
      "mathspeak": {
        "default": "multiplication-sign-in-left-half-circle"
      }
    },
    "key": "2A34"
  },
  {
    "category": "Sm",
    "mappings": {
      "default": {
        "default": "multiplication sign in right half circle"
      },
      "mathspeak": {
        "default": "multiplication-sign-in-right-half-circle"
      }
    },
    "key": "2A35"
  },
  {
    "category": "Sm",
    "mappings": {
      "default": {
        "default": "circled multiplication sign with circumflex accent"
      },
      "mathspeak": {
        "default": "circled-multiplication-sign-with-circumflex-accent"
      }
    },
    "key": "2A36"
  },
  {
    "category": "Sm",
    "mappings": {
      "default": {
        "default": "multiplication sign in double circle"
      },
      "mathspeak": {
        "default": "multiplication-sign-in-double-circle"
      }
    },
    "key": "2A37"
  },
  {
    "category": "Sm",
    "mappings": {
      "default": {
        "default": "circled division sign",
        "short": "circled division"
      },
      "mathspeak": {
        "default": "circled-division"
      }
    },
    "key": "2A38"
  },
  {
    "category": "Sm",
    "mappings": {
      "default": {
        "default": "plus sign in triangle"
      },
      "mathspeak": {
        "default": "plus-sign-in-triangle"
      }
    },
    "key": "2A39"
  },
  {
    "category": "Sm",
    "mappings": {
      "default": {
        "default": "minus sign in triangle"
      },
      "mathspeak": {
        "default": "minus-sign-in-triangle"
      }
    },
    "key": "2A3A"
  },
  {
    "category": "Sm",
    "mappings": {
      "default": {
        "default": "multiplication sign in triangle"
      },
      "mathspeak": {
        "default": "multiplication-sign-in-triangle"
      }
    },
    "key": "2A3B"
  },
  {
    "category": "Sm",
    "mappings": {
      "default": {
        "default": "interior product"
      },
      "mathspeak": {
        "default": "interior-product"
      }
    },
    "key": "2A3C"
  },
  {
    "category": "Sm",
    "mappings": {
      "default": {
        "default": "righthand interior product"
      },
      "mathspeak": {
        "default": "righthand-interior-product"
      }
    },
    "key": "2A3D"
  },
  {
    "category": "Sm",
    "mappings": {
      "default": {
        "default": "z notation relational composition"
      },
      "mathspeak": {
        "default": "z-notation-relational-composition"
      }
    },
    "key": "2A3E"
  },
  {
    "category": "Sm",
    "mappings": {
      "default": {
        "default": "amalgamation or coproduct"
      },
      "mathspeak": {
        "default": "amalgamation-or-coproduct"
      }
    },
    "key": "2A3F"
  },
  {
    "category": "Sm",
    "mappings": {
      "default": {
        "default": "intersection with dot"
      },
      "mathspeak": {
        "default": "intersection-with-dot"
      }
    },
    "key": "2A40"
  },
  {
    "category": "Sm",
    "mappings": {
      "default": {
        "default": "union with minus sign",
        "short": "union with minus"
      },
      "mathspeak": {
        "default": "union-with-minus"
      }
    },
    "key": "2A41"
  },
  {
    "category": "Sm",
    "mappings": {
      "default": {
        "default": "union with overbar"
      },
      "mathspeak": {
        "default": "union-with-overbar"
      }
    },
    "key": "2A42"
  },
  {
    "category": "Sm",
    "mappings": {
      "default": {
        "default": "intersection with overbar"
      },
      "mathspeak": {
        "default": "intersection-with-overbar"
      }
    },
    "key": "2A43"
  },
  {
    "category": "Sm",
    "mappings": {
      "default": {
        "default": "intersection with logical and"
      },
      "mathspeak": {
        "default": "intersection-with-logical-and"
      }
    },
    "key": "2A44"
  },
  {
    "category": "Sm",
    "mappings": {
      "default": {
        "default": "union with logical or"
      },
      "mathspeak": {
        "default": "union-with-logical-or"
      }
    },
    "key": "2A45"
  },
  {
    "category": "Sm",
    "mappings": {
      "default": {
        "default": "union above intersection"
      },
      "mathspeak": {
        "default": "union-above-intersection"
      }
    },
    "key": "2A46"
  },
  {
    "category": "Sm",
    "mappings": {
      "default": {
        "default": "intersection above union"
      },
      "mathspeak": {
        "default": "intersection-above-union"
      }
    },
    "key": "2A47"
  },
  {
    "category": "Sm",
    "mappings": {
      "default": {
        "default": "union above bar above intersection"
      },
      "mathspeak": {
        "default": "union-above-bar-above-intersection"
      }
    },
    "key": "2A48"
  },
  {
    "category": "Sm",
    "mappings": {
      "default": {
        "default": "intersection above bar above union"
      },
      "mathspeak": {
        "default": "intersection-above-bar-above-union"
      }
    },
    "key": "2A49"
  },
  {
    "category": "Sm",
    "mappings": {
      "default": {
        "default": "union beside and joined with union"
      },
      "mathspeak": {
        "default": "union-beside-and-joined-with-union"
      }
    },
    "key": "2A4A"
  },
  {
    "category": "Sm",
    "mappings": {
      "default": {
        "default": "intersection beside and joined with intersection"
      },
      "mathspeak": {
        "default": "intersection-beside-and-joined-with-intersection"
      }
    },
    "key": "2A4B"
  },
  {
    "category": "Sm",
    "mappings": {
      "default": {
        "default": "closed union with serifs"
      },
      "mathspeak": {
        "default": "closed-union-with-serifs"
      }
    },
    "key": "2A4C"
  },
  {
    "category": "Sm",
    "mappings": {
      "default": {
        "default": "closed intersection with serifs"
      },
      "mathspeak": {
        "default": "closed-intersection-with-serifs"
      }
    },
    "key": "2A4D"
  },
  {
    "category": "Sm",
    "mappings": {
      "default": {
        "default": "double square intersection"
      },
      "mathspeak": {
        "default": "double-square-intersection"
      }
    },
    "key": "2A4E"
  },
  {
    "category": "Sm",
    "mappings": {
      "default": {
        "default": "double square union"
      },
      "mathspeak": {
        "default": "double-square-union"
      }
    },
    "key": "2A4F"
  },
  {
    "category": "Sm",
    "mappings": {
      "default": {
        "default": "closed union with serifs and smash product"
      },
      "mathspeak": {
        "default": "closed-union-with-serifs-and-smash-product"
      }
    },
    "key": "2A50"
  },
  {
    "category": "Sm",
    "mappings": {
      "default": {
        "default": "logical and with dot above"
      },
      "mathspeak": {
        "default": "logical-and-with-dot-above"
      }
    },
    "key": "2A51"
  },
  {
    "category": "Sm",
    "mappings": {
      "default": {
        "default": "logical or with dot above"
      },
      "mathspeak": {
        "default": "logical-or-with-dot-above"
      }
    },
    "key": "2A52"
  },
  {
    "category": "Sm",
    "mappings": {
      "default": {
        "default": "double logical and"
      },
      "mathspeak": {
        "default": "double-logical-and"
      }
    },
    "key": "2A53"
  },
  {
    "category": "Sm",
    "mappings": {
      "default": {
        "default": "double logical or"
      },
      "mathspeak": {
        "default": "double-logical-or"
      }
    },
    "key": "2A54"
  },
  {
    "category": "Sm",
    "mappings": {
      "default": {
        "default": "two intersecting logical and"
      },
      "mathspeak": {
        "default": "two-intersecting-logical-and"
      }
    },
    "key": "2A55"
  },
  {
    "category": "Sm",
    "mappings": {
      "default": {
        "default": "two intersecting logical or"
      },
      "mathspeak": {
        "default": "two-intersecting-logical-or"
      }
    },
    "key": "2A56"
  },
  {
    "category": "Sm",
    "mappings": {
      "default": {
        "default": "sloping large or"
      },
      "mathspeak": {
        "default": "sloping-large-or"
      }
    },
    "key": "2A57"
  },
  {
    "category": "Sm",
    "mappings": {
      "default": {
        "default": "sloping large and"
      },
      "mathspeak": {
        "default": "sloping-large-and"
      }
    },
    "key": "2A58"
  },
  {
    "category": "Sm",
    "mappings": {
      "default": {
        "default": "logical or overlapping logical and"
      },
      "mathspeak": {
        "default": "logical-or-overlapping-logical-and"
      }
    },
    "key": "2A59"
  },
  {
    "category": "Sm",
    "mappings": {
      "default": {
        "default": "logical and with middle stem"
      },
      "mathspeak": {
        "default": "logical-and-with-middle-stem"
      }
    },
    "key": "2A5A"
  },
  {
    "category": "Sm",
    "mappings": {
      "default": {
        "default": "logical or with middle stem"
      },
      "mathspeak": {
        "default": "logical-or-with-middle-stem"
      }
    },
    "key": "2A5B"
  },
  {
    "category": "Sm",
    "mappings": {
      "default": {
        "default": "logical and with horizontal dash"
      },
      "mathspeak": {
        "default": "logical-and-with-horizontal-dash"
      }
    },
    "key": "2A5C"
  },
  {
    "category": "Sm",
    "mappings": {
      "default": {
        "default": "logical or with horizontal dash"
      },
      "mathspeak": {
        "default": "logical-or-with-horizontal-dash"
      }
    },
    "key": "2A5D"
  },
  {
    "category": "Sm",
    "mappings": {
      "default": {
        "default": "logical and with double overbar"
      },
      "mathspeak": {
        "default": "logical-and-with-double-overbar"
      }
    },
    "key": "2A5E"
  },
  {
    "category": "Sm",
    "mappings": {
      "default": {
        "default": "logical and with underbar"
      },
      "mathspeak": {
        "default": "logical-and-with-underbar"
      }
    },
    "key": "2A5F"
  },
  {
    "category": "Sm",
    "mappings": {
      "default": {
        "default": "logical and with double underbar"
      },
      "mathspeak": {
        "default": "logical-and-with-double-underbar"
      }
    },
    "key": "2A60"
  },
  {
    "category": "Sm",
    "mappings": {
      "default": {
        "default": "small vee with underbar"
      },
      "mathspeak": {
        "default": "small-vee-with-underbar"
      }
    },
    "key": "2A61"
  },
  {
    "category": "Sm",
    "mappings": {
      "default": {
        "default": "logical or with double overbar"
      },
      "mathspeak": {
        "default": "logical-or-with-double-overbar"
      }
    },
    "key": "2A62"
  },
  {
    "category": "Sm",
    "mappings": {
      "default": {
        "default": "logical or with double underbar"
      },
      "mathspeak": {
        "default": "logical-or-with-double-underbar"
      }
    },
    "key": "2A63"
  },
  {
    "category": "Sm",
    "mappings": {
      "default": {
        "default": "z notation domain antirestriction"
      },
      "mathspeak": {
        "default": "z-notation-domain-antirestriction"
      }
    },
    "key": "2A64"
  },
  {
    "category": "Sm",
    "mappings": {
      "default": {
        "default": "z notation range antirestriction"
      },
      "mathspeak": {
        "default": "z-notation-range-antirestriction"
      }
    },
    "key": "2A65"
  },
  {
    "category": "Sm",
    "mappings": {
      "default": {
        "default": "equals sign with dot below"
      },
      "mathspeak": {
        "default": "equals-with-dot-below"
      }
    },
    "key": "2A66"
  },
  {
    "category": "Sm",
    "mappings": {
      "default": {
        "default": "identical with dot above"
      },
      "mathspeak": {
        "default": "identical-with-dot-above"
      }
    },
    "key": "2A67"
  },
  {
    "category": "Sm",
    "mappings": {
      "default": {
        "default": "triple horizontal bar with double vertical stroke"
      },
      "mathspeak": {
        "default": "triple-horizontal-bar-with-double-vertical-stroke"
      }
    },
    "key": "2A68"
  },
  {
    "category": "Sm",
    "mappings": {
      "default": {
        "default": "triple horizontal bar with triple vertical stroke"
      },
      "mathspeak": {
        "default": "triple-horizontal-bar-with-triple-vertical-stroke"
      }
    },
    "key": "2A69"
  },
  {
    "category": "Sm",
    "mappings": {
      "default": {
        "default": "tilde operator with dot above"
      },
      "mathspeak": {
        "default": "tilde-with-dot-above"
      }
    },
    "key": "2A6A"
  },
  {
    "category": "Sm",
    "mappings": {
      "default": {
        "default": "tilde operator with rising dots"
      },
      "mathspeak": {
        "default": "tilde-with-rising-dots"
      }
    },
    "key": "2A6B"
  },
  {
    "category": "Sm",
    "mappings": {
      "default": {
        "default": "similar minus similar"
      },
      "mathspeak": {
        "default": "similar-minus-similar"
      }
    },
    "key": "2A6C"
  },
  {
    "category": "Sm",
    "mappings": {
      "default": {
        "default": "congruent with dot above"
      },
      "mathspeak": {
        "default": "congruent-with-dot-above"
      }
    },
    "key": "2A6D"
  },
  {
    "category": "Sm",
    "mappings": {
      "default": {
        "default": "equals with asterisk"
      },
      "mathspeak": {
        "default": "equals-with-asterisk"
      }
    },
    "key": "2A6E"
  },
  {
    "category": "Sm",
    "mappings": {
      "default": {
        "default": "almost equals with circumflex accent",
        "short": "almost equal hat"
      },
      "mathspeak": {
        "default": "almost-equal-hat"
      }
    },
    "key": "2A6F"
  },
  {
    "category": "Sm",
    "mappings": {
      "default": {
        "default": "approximately equal or equals"
      },
      "mathspeak": {
        "default": "approximately-equal-or-equal-to"
      }
    },
    "key": "2A70"
  },
  {
    "category": "Sm",
    "mappings": {
      "default": {
        "default": "equals sign above plus sign",
        "short": "equals above plus"
      },
      "mathspeak": {
        "default": "equals-above-plus"
      }
    },
    "key": "2A71"
  },
  {
    "category": "Sm",
    "mappings": {
      "default": {
        "default": "plus sign above equals sign",
        "short": "plus above equals"
      },
      "mathspeak": {
        "default": "plus-above-equals"
      }
    },
    "key": "2A72"
  },
  {
    "category": "Sm",
    "mappings": {
      "default": {
        "default": "equals sign above tilde operator",
        "short": "equals above tilde operator"
      },
      "mathspeak": {
        "default": "equals-above-tilde"
      }
    },
    "key": "2A73"
  },
  {
    "category": "Sm",
    "mappings": {
      "default": {
        "default": "double colon equal"
      },
      "mathspeak": {
        "default": "double-colon-equal"
      }
    },
    "key": "2A74"
  },
  {
    "category": "Sm",
    "mappings": {
      "default": {
        "default": "two consecutive equals signs",
        "short": "two consecutive equals"
      },
      "mathspeak": {
        "default": "two-consecutive-equals"
      }
    },
    "key": "2A75"
  },
  {
    "category": "Sm",
    "mappings": {
      "default": {
        "default": "three consecutive equals signs",
        "short": "three consecutive equals"
      },
      "mathspeak": {
        "default": "three-consecutive-equals"
      }
    },
    "key": "2A76"
  },
  {
    "category": "Sm",
    "mappings": {
      "default": {
        "default": "equals sign with two dots above and two dots below"
      },
      "mathspeak": {
        "default": "equals-with-two-dots-above-and-two-dots-below"
      }
    },
    "key": "2A77"
  },
  {
    "category": "Sm",
    "mappings": {
      "default": {
        "default": "equivalent with four dots above"
      },
      "mathspeak": {
        "default": "equivalent-with-four-dots-above"
      }
    },
    "key": "2A78"
  },
  {
    "category": "Sm",
    "mappings": {
      "default": {
        "default": "less than with circle inside"
      },
      "mathspeak": {
        "default": "less-than-with-circle-inside"
      }
    },
    "key": "2A79"
  },
  {
    "category": "Sm",
    "mappings": {
      "default": {
        "default": "greater than with circle inside"
      },
      "mathspeak": {
        "default": "greater-than-with-circle-inside"
      }
    },
    "key": "2A7A"
  },
  {
    "category": "Sm",
    "mappings": {
      "default": {
        "default": "less than with question mark above"
      },
      "mathspeak": {
        "default": "less-than-with-question-mark-above"
      }
    },
    "key": "2A7B"
  },
  {
    "category": "Sm",
    "mappings": {
      "default": {
        "default": "greater than with question mark above"
      },
      "mathspeak": {
        "default": "greater-than-with-question-mark-above"
      }
    },
    "key": "2A7C"
  },
  {
    "category": "Sm",
    "mappings": {
      "default": {
        "default": "less than or slanted equals"
      },
      "mathspeak": {
        "default": "less-than-or-slanted-equals"
      }
    },
    "key": "2A7D"
  },
  {
    "category": "Sm",
    "mappings": {
      "default": {
        "default": "greater than or slanted equals"
      },
      "mathspeak": {
        "default": "greater-than-or-slanted-equals"
      }
    },
    "key": "2A7E"
  },
  {
    "category": "Sm",
    "mappings": {
      "default": {
        "default": "less than or slanted equals with dot inside"
      },
      "mathspeak": {
        "default": "less-than-or-slanted-equals-with-dot-inside"
      }
    },
    "key": "2A7F"
  },
  {
    "category": "Sm",
    "mappings": {
      "default": {
        "default": "greater than or slanted equals with dot inside"
      },
      "mathspeak": {
        "default": "greater-than-or-slanted-equals-with-dot-inside"
      }
    },
    "key": "2A80"
  },
  {
    "category": "Sm",
    "mappings": {
      "default": {
        "default": "less than or slanted equals with dot above"
      },
      "mathspeak": {
        "default": "less-than-or-slanted-equals-with-dot-above"
      }
    },
    "key": "2A81"
  },
  {
    "category": "Sm",
    "mappings": {
      "default": {
        "default": "greater than or slanted equals with dot above"
      },
      "mathspeak": {
        "default": "greater-than-or-slanted-equals-with-dot-above"
      }
    },
    "key": "2A82"
  },
  {
    "category": "Sm",
    "mappings": {
      "default": {
        "default": "less than or slanted equals with dot above right"
      },
      "mathspeak": {
        "default": "less-than-or-slanted-equals-with-dot-above-right"
      }
    },
    "key": "2A83"
  },
  {
    "category": "Sm",
    "mappings": {
      "default": {
        "default": "greater than or slanted equals with dot above left"
      },
      "mathspeak": {
        "default": "greater-than-or-slanted-equals-with-dot-above-left"
      }
    },
    "key": "2A84"
  },
  {
    "category": "Sm",
    "mappings": {
      "default": {
        "default": "less than or approximate"
      },
      "mathspeak": {
        "default": "less-than-or-approximate"
      }
    },
    "key": "2A85"
  },
  {
    "category": "Sm",
    "mappings": {
      "default": {
        "default": "greater than or approximate"
      },
      "mathspeak": {
        "default": "greater-than-or-approximate"
      }
    },
    "key": "2A86"
  },
  {
    "category": "Sm",
    "mappings": {
      "default": {
        "default": "less than and single line not equals"
      },
      "mathspeak": {
        "default": "less-than-and-single-line-not-equals"
      }
    },
    "key": "2A87"
  },
  {
    "category": "Sm",
    "mappings": {
      "default": {
        "default": "greater than and single line not equals"
      },
      "mathspeak": {
        "default": "greater-than-and-single-line-not-equals"
      }
    },
    "key": "2A88"
  },
  {
    "category": "Sm",
    "mappings": {
      "default": {
        "default": "less than and not approximate"
      },
      "mathspeak": {
        "default": "less-than-and-not-approximate"
      }
    },
    "key": "2A89"
  },
  {
    "category": "Sm",
    "mappings": {
      "default": {
        "default": "greater than and not approximate"
      },
      "mathspeak": {
        "default": "greater-than-and-not-approximate"
      }
    },
    "key": "2A8A"
  },
  {
    "category": "Sm",
    "mappings": {
      "default": {
        "default": "less than above double line equal above greater than"
      },
      "mathspeak": {
        "default": "less-than-above-double-line-equal-above-greater-than"
      }
    },
    "key": "2A8B"
  },
  {
    "category": "Sm",
    "mappings": {
      "default": {
        "default": "greater than above double line equal above less than"
      },
      "mathspeak": {
        "default": "greater-than-above-double-line-equal-above-less-than"
      }
    },
    "key": "2A8C"
  },
  {
    "category": "Sm",
    "mappings": {
      "default": {
        "default": "less than above similar or equal"
      },
      "mathspeak": {
        "default": "less-than-above-similar-or-equal"
      }
    },
    "key": "2A8D"
  },
  {
    "category": "Sm",
    "mappings": {
      "default": {
        "default": "greater than above similar or equal"
      },
      "mathspeak": {
        "default": "greater-than-above-similar-or-equal"
      }
    },
    "key": "2A8E"
  },
  {
    "category": "Sm",
    "mappings": {
      "default": {
        "default": "less than above similar above greater than"
      },
      "mathspeak": {
        "default": "less-than-above-similar-above-greater-than"
      }
    },
    "key": "2A8F"
  },
  {
    "category": "Sm",
    "mappings": {
      "default": {
        "default": "greater than above similar above less than"
      },
      "mathspeak": {
        "default": "greater-than-above-similar-above-less-than"
      }
    },
    "key": "2A90"
  },
  {
    "category": "Sm",
    "mappings": {
      "default": {
        "default": "less than above greater than above double line equal"
      },
      "mathspeak": {
        "default": "less-than-above-greater-than-above-double-line-equal"
      }
    },
    "key": "2A91"
  },
  {
    "category": "Sm",
    "mappings": {
      "default": {
        "default": "greater than above less than above double line equal"
      },
      "mathspeak": {
        "default": "greater-than-above-less-than-above-double-line-equal"
      }
    },
    "key": "2A92"
  },
  {
    "category": "Sm",
    "mappings": {
      "default": {
        "default": "less than above slanted equal above greater than above slanted equal"
      },
      "mathspeak": {
        "default": "less-than-above-slanted-equal-above-greater-than-above-slanted-equal"
      }
    },
    "key": "2A93"
  },
  {
    "category": "Sm",
    "mappings": {
      "default": {
        "default": "greater than above slanted equal above less than above slanted equal"
      },
      "mathspeak": {
        "default": "greater-than-above-slanted-equal-above-less-than-above-slanted-equal"
      }
    },
    "key": "2A94"
  },
  {
    "category": "Sm",
    "mappings": {
      "default": {
        "default": "slanted equals or less than"
      },
      "mathspeak": {
        "default": "slanted-equals-or-less-than"
      }
    },
    "key": "2A95"
  },
  {
    "category": "Sm",
    "mappings": {
      "default": {
        "default": "slanted equals or greater than"
      },
      "mathspeak": {
        "default": "slanted-equals-or-greater-than"
      }
    },
    "key": "2A96"
  },
  {
    "category": "Sm",
    "mappings": {
      "default": {
        "default": "slanted equals or less than with dot inside"
      },
      "mathspeak": {
        "default": "slanted-equals-or-less-than-with-dot-inside"
      }
    },
    "key": "2A97"
  },
  {
    "category": "Sm",
    "mappings": {
      "default": {
        "default": "slanted equals or greater than with dot inside"
      },
      "mathspeak": {
        "default": "slanted-equals-or-greater-than-with-dot-inside"
      }
    },
    "key": "2A98"
  },
  {
    "category": "Sm",
    "mappings": {
      "default": {
        "default": "double line equals or less than"
      },
      "mathspeak": {
        "default": "double-line-equals-or-less-than"
      }
    },
    "key": "2A99"
  },
  {
    "category": "Sm",
    "mappings": {
      "default": {
        "default": "double line equals or greater than"
      },
      "mathspeak": {
        "default": "double-line-equals-or-greater-than"
      }
    },
    "key": "2A9A"
  },
  {
    "category": "Sm",
    "mappings": {
      "default": {
        "default": "double line slanted equals or less than"
      },
      "mathspeak": {
        "default": "double-line-slanted-equals-or-less-than"
      }
    },
    "key": "2A9B"
  },
  {
    "category": "Sm",
    "mappings": {
      "default": {
        "default": "double line slanted equals or greater than"
      },
      "mathspeak": {
        "default": "double-line-slanted-equals-or-greater-than"
      }
    },
    "key": "2A9C"
  },
  {
    "category": "Sm",
    "mappings": {
      "default": {
        "default": "similar or less than"
      },
      "mathspeak": {
        "default": "similar-or-less-than"
      }
    },
    "key": "2A9D"
  },
  {
    "category": "Sm",
    "mappings": {
      "default": {
        "default": "similar or greater than"
      },
      "mathspeak": {
        "default": "similar-or-greater-than"
      }
    },
    "key": "2A9E"
  },
  {
    "category": "Sm",
    "mappings": {
      "default": {
        "default": "similar above less than above equals sign"
      },
      "mathspeak": {
        "default": "similar-above-less-than-above-equals"
      }
    },
    "key": "2A9F"
  },
  {
    "category": "Sm",
    "mappings": {
      "default": {
        "default": "similar above greater than above equals sign"
      },
      "mathspeak": {
        "default": "similar-above-greater-than-above-equals"
      }
    },
    "key": "2AA0"
  },
  {
    "category": "Sm",
    "mappings": {
      "default": {
        "default": "double nested less than"
      },
      "mathspeak": {
        "default": "double-nested-less-than"
      }
    },
    "key": "2AA1"
  },
  {
    "category": "Sm",
    "mappings": {
      "default": {
        "default": "double nested greater than"
      },
      "mathspeak": {
        "default": "double-nested-greater-than"
      }
    },
    "key": "2AA2"
  },
  {
    "category": "Sm",
    "mappings": {
      "default": {
        "default": "double nested less than with underbar"
      },
      "mathspeak": {
        "default": "double-nested-less-than-with-underbar"
      }
    },
    "key": "2AA3"
  },
  {
    "category": "Sm",
    "mappings": {
      "default": {
        "default": "greater than overlapping less than"
      },
      "mathspeak": {
        "default": "greater-than-overlapping-less-than"
      }
    },
    "key": "2AA4"
  },
  {
    "category": "Sm",
    "mappings": {
      "default": {
        "default": "greater than beside less than"
      },
      "mathspeak": {
        "default": "greater-than-beside-less-than"
      }
    },
    "key": "2AA5"
  },
  {
    "category": "Sm",
    "mappings": {
      "default": {
        "default": "less than closed by curve"
      },
      "mathspeak": {
        "default": "less-than-closed-by-curve"
      }
    },
    "key": "2AA6"
  },
  {
    "category": "Sm",
    "mappings": {
      "default": {
        "default": "greater than closed by curve"
      },
      "mathspeak": {
        "default": "greater-than-closed-by-curve"
      }
    },
    "key": "2AA7"
  },
  {
    "category": "Sm",
    "mappings": {
      "default": {
        "default": "less than closed by curve above slanted equal"
      },
      "mathspeak": {
        "default": "less-than-closed-by-curve-above-slanted-equal"
      }
    },
    "key": "2AA8"
  },
  {
    "category": "Sm",
    "mappings": {
      "default": {
        "default": "greater than closed by curve above slanted equal"
      },
      "mathspeak": {
        "default": "greater-than-closed-by-curve-above-slanted-equal"
      }
    },
    "key": "2AA9"
  },
  {
    "category": "Sm",
    "mappings": {
      "default": {
        "default": "smaller than"
      },
      "mathspeak": {
        "default": "smaller-than"
      }
    },
    "key": "2AAA"
  },
  {
    "category": "Sm",
    "mappings": {
      "default": {
        "default": "larger than"
      },
      "mathspeak": {
        "default": "larger-than"
      }
    },
    "key": "2AAB"
  },
  {
    "category": "Sm",
    "mappings": {
      "default": {
        "default": "smaller than or equals"
      },
      "mathspeak": {
        "default": "smaller-than-or-equal-to"
      }
    },
    "key": "2AAC"
  },
  {
    "category": "Sm",
    "mappings": {
      "default": {
        "default": "larger than or equals"
      },
      "mathspeak": {
        "default": "larger-than-or-equal-to"
      }
    },
    "key": "2AAD"
  },
  {
    "category": "Sm",
    "mappings": {
      "default": {
        "default": "equals sign with bumpy above"
      },
      "mathspeak": {
        "default": "equals-with-bumpy-above"
      }
    },
    "key": "2AAE"
  },
  {
    "category": "Sm",
    "mappings": {
      "default": {
        "default": "precedes above single line equals sign"
      },
      "mathspeak": {
        "default": "precedes-above-single-line-equals"
      }
    },
    "key": "2AAF"
  },
  {
    "category": "Sm",
    "mappings": {
      "default": {
        "default": "succeeds above single line equals sign"
      },
      "mathspeak": {
        "default": "succeeds-above-single-line-equals"
      }
    },
    "key": "2AB0"
  },
  {
    "category": "Sm",
    "mappings": {
      "default": {
        "default": "precedes above single line not equals"
      },
      "mathspeak": {
        "default": "precedes-above-single-line-not-equals"
      }
    },
    "key": "2AB1"
  },
  {
    "category": "Sm",
    "mappings": {
      "default": {
        "default": "succeeds above single line not equals"
      },
      "mathspeak": {
        "default": "succeeds-above-single-line-not-equals"
      }
    },
    "key": "2AB2"
  },
  {
    "category": "Sm",
    "mappings": {
      "default": {
        "default": "precedes above equals sign"
      },
      "mathspeak": {
        "default": "precedes-above-equals"
      }
    },
    "key": "2AB3"
  },
  {
    "category": "Sm",
    "mappings": {
      "default": {
        "default": "succeeds above equals sign"
      },
      "mathspeak": {
        "default": "succeeds-above-equals"
      }
    },
    "key": "2AB4"
  },
  {
    "category": "Sm",
    "mappings": {
      "default": {
        "default": "precedes above not equals"
      },
      "mathspeak": {
        "default": "precedes-above-not-equals"
      }
    },
    "key": "2AB5"
  },
  {
    "category": "Sm",
    "mappings": {
      "default": {
        "default": "succeeds above not equals"
      },
      "mathspeak": {
        "default": "succeeds-above-not-equals"
      }
    },
    "key": "2AB6"
  },
  {
    "category": "Sm",
    "mappings": {
      "default": {
        "default": "precedes above almost equals"
      },
      "mathspeak": {
        "default": "precedes-above-almost-equals"
      }
    },
    "key": "2AB7"
  },
  {
    "category": "Sm",
    "mappings": {
      "default": {
        "default": "succeeds above almost equals"
      },
      "mathspeak": {
        "default": "succeeds-above-almost-equals"
      }
    },
    "key": "2AB8"
  },
  {
    "category": "Sm",
    "mappings": {
      "default": {
        "default": "precedes above not almost equals"
      },
      "mathspeak": {
        "default": "precedes-above-not-almost-equals"
      }
    },
    "key": "2AB9"
  },
  {
    "category": "Sm",
    "mappings": {
      "default": {
        "default": "succeeds above not almost equals"
      },
      "mathspeak": {
        "default": "succeeds-above-not-almost-equals"
      }
    },
    "key": "2ABA"
  },
  {
    "category": "Sm",
    "mappings": {
      "default": {
        "default": "double precedes"
      },
      "mathspeak": {
        "default": "double-precedes"
      }
    },
    "key": "2ABB"
  },
  {
    "category": "Sm",
    "mappings": {
      "default": {
        "default": "double succeeds"
      },
      "mathspeak": {
        "default": "double-succeeds"
      }
    },
    "key": "2ABC"
  },
  {
    "category": "Sm",
    "mappings": {
      "default": {
        "default": "subset with dot"
      },
      "mathspeak": {
        "default": "subset-with-dot"
      }
    },
    "key": "2ABD"
  },
  {
    "category": "Sm",
    "mappings": {
      "default": {
        "default": "superset with dot"
      },
      "mathspeak": {
        "default": "superset-with-dot"
      }
    },
    "key": "2ABE"
  },
  {
    "category": "Sm",
    "mappings": {
      "default": {
        "default": "subset with plus sign below"
      },
      "mathspeak": {
        "default": "subset-with-plus-sign-below"
      }
    },
    "key": "2ABF"
  },
  {
    "category": "Sm",
    "mappings": {
      "default": {
        "default": "superset with plus sign below"
      },
      "mathspeak": {
        "default": "superset-with-plus-sign-below"
      }
    },
    "key": "2AC0"
  },
  {
    "category": "Sm",
    "mappings": {
      "default": {
        "default": "subset with multiplication sign below"
      },
      "mathspeak": {
        "default": "subset-with-multiplication-sign-below"
      }
    },
    "key": "2AC1"
  },
  {
    "category": "Sm",
    "mappings": {
      "default": {
        "default": "superset with multiplication sign below"
      },
      "mathspeak": {
        "default": "superset-with-multiplication-sign-below"
      }
    },
    "key": "2AC2"
  },
  {
    "category": "Sm",
    "mappings": {
      "default": {
        "default": "subset of or equals with dot above"
      },
      "mathspeak": {
        "default": "subset-of-or-equal-to-with-dot-above"
      }
    },
    "key": "2AC3"
  },
  {
    "category": "Sm",
    "mappings": {
      "default": {
        "default": "superset of or equals with dot above"
      },
      "mathspeak": {
        "default": "superset-of-or-equal-to-with-dot-above"
      }
    },
    "key": "2AC4"
  },
  {
    "category": "Sm",
    "mappings": {
      "default": {
        "default": "subset of above equals sign"
      },
      "mathspeak": {
        "default": "subset-of-above-equals"
      }
    },
    "key": "2AC5"
  },
  {
    "category": "Sm",
    "mappings": {
      "default": {
        "default": "superset of above equals sign"
      },
      "mathspeak": {
        "default": "superset-of-above-equals"
      }
    },
    "key": "2AC6"
  },
  {
    "category": "Sm",
    "mappings": {
      "default": {
        "default": "subset of above tilde operator"
      },
      "mathspeak": {
        "default": "subset-of-above-tilde"
      }
    },
    "key": "2AC7"
  },
  {
    "category": "Sm",
    "mappings": {
      "default": {
        "default": "superset of above tilde operator"
      },
      "mathspeak": {
        "default": "superset-of-above-tilde"
      }
    },
    "key": "2AC8"
  },
  {
    "category": "Sm",
    "mappings": {
      "default": {
        "default": "subset of above almost equals"
      },
      "mathspeak": {
        "default": "subset-of-above-almost-equals"
      }
    },
    "key": "2AC9"
  },
  {
    "category": "Sm",
    "mappings": {
      "default": {
        "default": "superset of above almost equals"
      },
      "mathspeak": {
        "default": "superset-of-above-almost-equals"
      }
    },
    "key": "2ACA"
  },
  {
    "category": "Sm",
    "mappings": {
      "default": {
        "default": "subset of above not equals"
      },
      "mathspeak": {
        "default": "subset-of-above-not-equals"
      }
    },
    "key": "2ACB"
  },
  {
    "category": "Sm",
    "mappings": {
      "default": {
        "default": "superset of above not equals"
      },
      "mathspeak": {
        "default": "superset-of-above-not-equals"
      }
    },
    "key": "2ACC"
  },
  {
    "category": "Sm",
    "mappings": {
      "default": {
        "default": "square left open box operator"
      },
      "mathspeak": {
        "default": "square-left-open-box"
      }
    },
    "key": "2ACD"
  },
  {
    "category": "Sm",
    "mappings": {
      "default": {
        "default": "square right open box operator"
      },
      "mathspeak": {
        "default": "square-right-open-box"
      }
    },
    "key": "2ACE"
  },
  {
    "category": "Sm",
    "mappings": {
      "default": {
        "default": "closed subset"
      },
      "mathspeak": {
        "default": "closed-subset"
      }
    },
    "key": "2ACF"
  },
  {
    "category": "Sm",
    "mappings": {
      "default": {
        "default": "closed superset"
      },
      "mathspeak": {
        "default": "closed-superset"
      }
    },
    "key": "2AD0"
  },
  {
    "category": "Sm",
    "mappings": {
      "default": {
        "default": "closed subset or equals"
      },
      "mathspeak": {
        "default": "closed-subset-or-equal-to"
      }
    },
    "key": "2AD1"
  },
  {
    "category": "Sm",
    "mappings": {
      "default": {
        "default": "closed superset or equals"
      },
      "mathspeak": {
        "default": "closed-superset-or-equal-to"
      }
    },
    "key": "2AD2"
  },
  {
    "category": "Sm",
    "mappings": {
      "default": {
        "default": "subset above superset"
      },
      "mathspeak": {
        "default": "subset-above-superset"
      }
    },
    "key": "2AD3"
  },
  {
    "category": "Sm",
    "mappings": {
      "default": {
        "default": "superset above subset"
      },
      "mathspeak": {
        "default": "superset-above-subset"
      }
    },
    "key": "2AD4"
  },
  {
    "category": "Sm",
    "mappings": {
      "default": {
        "default": "subset above subset"
      },
      "mathspeak": {
        "default": "subset-above-subset"
      }
    },
    "key": "2AD5"
  },
  {
    "category": "Sm",
    "mappings": {
      "default": {
        "default": "superset above superset"
      },
      "mathspeak": {
        "default": "superset-above-superset"
      }
    },
    "key": "2AD6"
  },
  {
    "category": "Sm",
    "mappings": {
      "default": {
        "default": "superset beside subset"
      },
      "mathspeak": {
        "default": "superset-beside-subset"
      }
    },
    "key": "2AD7"
  },
  {
    "category": "Sm",
    "mappings": {
      "default": {
        "default": "superset beside and joined by dash with subset"
      },
      "mathspeak": {
        "default": "superset-beside-and-joined-by-dash-with-subset"
      }
    },
    "key": "2AD8"
  },
  {
    "category": "Sm",
    "mappings": {
      "default": {
        "default": "element of opening downwards"
      },
      "mathspeak": {
        "default": "element-of-opening-downwards"
      }
    },
    "key": "2AD9"
  },
  {
    "category": "Sm",
    "mappings": {
      "default": {
        "default": "pitchfork with tee top"
      },
      "mathspeak": {
        "default": "pitchfork-with-tee-top"
      }
    },
    "key": "2ADA"
  },
  {
    "category": "Sm",
    "mappings": {
      "default": {
        "default": "transversal intersection"
      },
      "mathspeak": {
        "default": "transversal-intersection"
      }
    },
    "key": "2ADB"
  },
  {
    "category": "Sm",
    "mappings": {
      "default": {
        "default": "forking"
      }
    },
    "key": "2ADC"
  },
  {
    "category": "Sm",
    "mappings": {
      "default": {
        "default": "nonforking"
      }
    },
    "key": "2ADD"
  },
  {
    "category": "Sm",
    "mappings": {
      "default": {
        "default": "short left tack"
      },
      "mathspeak": {
        "default": "short-left-tack"
      }
    },
    "key": "2ADE"
  },
  {
    "category": "Sm",
    "mappings": {
      "default": {
        "default": "short down tack"
      },
      "mathspeak": {
        "default": "short-down-tack"
      }
    },
    "key": "2ADF"
  },
  {
    "category": "Sm",
    "mappings": {
      "default": {
        "default": "short up tack"
      },
      "mathspeak": {
        "default": "short-up-tack"
      }
    },
    "key": "2AE0"
  },
  {
    "category": "Sm",
    "mappings": {
      "default": {
        "default": "perpendicular with s"
      },
      "mathspeak": {
        "default": "perpendicular-with-s"
      }
    },
    "key": "2AE1"
  },
  {
    "category": "Sm",
    "mappings": {
      "default": {
        "default": "vertical bar triple right turnstile"
      },
      "mathspeak": {
        "default": "vertical-bar-triple-right-turnstile"
      }
    },
    "key": "2AE2"
  },
  {
    "category": "Sm",
    "mappings": {
      "default": {
        "default": "double vertical bar left turnstile"
      },
      "mathspeak": {
        "default": "double-vertical-bar-left-turnstile"
      }
    },
    "key": "2AE3"
  },
  {
    "category": "Sm",
    "mappings": {
      "default": {
        "default": "vertical bar double left turnstile"
      },
      "mathspeak": {
        "default": "vertical-bar-double-left-turnstile"
      }
    },
    "key": "2AE4"
  },
  {
    "category": "Sm",
    "mappings": {
      "default": {
        "default": "double vertical bar double left turnstile"
      },
      "mathspeak": {
        "default": "double-vertical-bar-double-left-turnstile"
      }
    },
    "key": "2AE5"
  },
  {
    "category": "Sm",
    "mappings": {
      "default": {
        "default": "long dash from left member of double vertical"
      },
      "mathspeak": {
        "default": "long-dash-from-left-member-of-double-vertical"
      }
    },
    "key": "2AE6"
  },
  {
    "category": "Sm",
    "mappings": {
      "default": {
        "default": "short down tack with overbar"
      },
      "mathspeak": {
        "default": "short-down-tack-with-overbar"
      }
    },
    "key": "2AE7"
  },
  {
    "category": "Sm",
    "mappings": {
      "default": {
        "default": "short up tack with underbar"
      },
      "mathspeak": {
        "default": "short-up-tack-with-underbar"
      }
    },
    "key": "2AE8"
  },
  {
    "category": "Sm",
    "mappings": {
      "default": {
        "default": "short up tack above short down tack"
      },
      "mathspeak": {
        "default": "short-up-tack-above-short-down-tack"
      }
    },
    "key": "2AE9"
  },
  {
    "category": "Sm",
    "mappings": {
      "default": {
        "default": "double down tack"
      },
      "mathspeak": {
        "default": "double-down-tack"
      }
    },
    "key": "2AEA"
  },
  {
    "category": "Sm",
    "mappings": {
      "default": {
        "default": "double up tack"
      },
      "mathspeak": {
        "default": "double-up-tack"
      }
    },
    "key": "2AEB"
  },
  {
    "category": "Sm",
    "mappings": {
      "default": {
        "default": "double stroke not sign"
      },
      "mathspeak": {
        "default": "double-stroke-not-sign"
      }
    },
    "key": "2AEC"
  },
  {
    "category": "Sm",
    "mappings": {
      "default": {
        "default": "reversed double stroke not sign"
      },
      "mathspeak": {
        "default": "reversed-double-stroke-not-sign"
      }
    },
    "key": "2AED"
  },
  {
    "category": "Sm",
    "mappings": {
      "default": {
        "default": "does not divide with reversed negation slash"
      },
      "mathspeak": {
        "default": "does-not-divide-with-reversed-negation-slash"
      }
    },
    "key": "2AEE"
  },
  {
    "category": "Sm",
    "mappings": {
      "default": {
        "default": "vertical line with circle above"
      },
      "mathspeak": {
        "default": "vertical-line-with-circle-above"
      }
    },
    "key": "2AEF"
  },
  {
    "category": "Sm",
    "mappings": {
      "default": {
        "default": "vertical line with circle below"
      },
      "mathspeak": {
        "default": "vertical-line-with-circle-below"
      }
    },
    "key": "2AF0"
  },
  {
    "category": "Sm",
    "mappings": {
      "default": {
        "default": "down tack with circle below"
      },
      "mathspeak": {
        "default": "down-tack-with-circle-below"
      }
    },
    "key": "2AF1"
  },
  {
    "category": "Sm",
    "mappings": {
      "default": {
        "default": "parallel with horizontal stroke"
      },
      "mathspeak": {
        "default": "parallel-with-horizontal-stroke"
      }
    },
    "key": "2AF2"
  },
  {
    "category": "Sm",
    "mappings": {
      "default": {
        "default": "parallel with tilde operator"
      },
      "mathspeak": {
        "default": "parallel-with-tilde"
      }
    },
    "key": "2AF3"
  },
  {
    "category": "Sm",
    "mappings": {
      "default": {
        "default": "triple vertical bar binary relation"
      },
      "mathspeak": {
        "default": "triple-vertical-bar-binary-relation"
      }
    },
    "key": "2AF4"
  },
  {
    "category": "Sm",
    "mappings": {
      "default": {
        "default": "triple vertical bar with horizontal stroke"
      },
      "mathspeak": {
        "default": "triple-vertical-bar-with-horizontal-stroke"
      }
    },
    "key": "2AF5"
  },
  {
    "category": "Sm",
    "mappings": {
      "default": {
        "default": "triple colon operator"
      },
      "mathspeak": {
        "default": "triple-colon"
      }
    },
    "key": "2AF6"
  },
  {
    "category": "Sm",
    "mappings": {
      "default": {
        "default": "triple nested less than"
      },
      "mathspeak": {
        "default": "triple-nested-less-than"
      }
    },
    "key": "2AF7"
  },
  {
    "category": "Sm",
    "mappings": {
      "default": {
        "default": "triple nested greater than"
      },
      "mathspeak": {
        "default": "triple-nested-greater-than"
      }
    },
    "key": "2AF8"
  },
  {
    "category": "Sm",
    "mappings": {
      "default": {
        "default": "double line slanted less than or equals"
      },
      "mathspeak": {
        "default": "double-line-slanted-less-than-or-equal-to"
      }
    },
    "key": "2AF9"
  },
  {
    "category": "Sm",
    "mappings": {
      "default": {
        "default": "double line slanted greater than or equals"
      },
      "mathspeak": {
        "default": "double-line-slanted-greater-than-or-equal-to"
      }
    },
    "key": "2AFA"
  },
  {
    "category": "Sm",
    "mappings": {
      "default": {
        "default": "triple solidus binary relation"
      },
      "mathspeak": {
        "default": "triple-solidus-binary-relation"
      }
    },
    "key": "2AFB"
  },
  {
    "category": "Sm",
    "mappings": {
      "default": {
        "default": "large triple vertical bar operator"
      },
      "mathspeak": {
        "default": "large-triple-vertical-bar"
      }
    },
    "key": "2AFC"
  },
  {
    "category": "Sm",
    "mappings": {
      "default": {
        "default": "double solidus operator"
      },
      "mathspeak": {
        "default": "double-solidus"
      }
    },
    "key": "2AFD"
  },
  {
    "category": "Sm",
    "mappings": {
      "default": {
        "default": "white vertical bar"
      },
      "mathspeak": {
        "default": "white-vertical-bar"
      }
    },
    "key": "2AFE"
  },
  {
    "category": "Sm",
    "mappings": {
      "default": {
        "default": "n ary white vertical bar"
      },
      "mathspeak": {
        "default": "white-vertical-bar"
      }
    },
    "key": "2AFF"
  },
  {
    "category": "Pd",
    "mappings": {
      "default": {
        "default": "wave dash"
      },
      "mathspeak": {
        "default": "wave-dash"
      }
    },
    "key": "301C"
  },
  {
    "category": "Po",
    "mappings": {
      "default": {
        "default": "presentation form for vertical comma"
      },
      "mathspeak": {
        "default": "presentation-form-for-vertical-comma"
      }
    },
    "key": "FE10"
  },
  {
    "category": "Po",
    "mappings": {
      "default": {
        "default": "presentation form for vertical colon"
      },
      "mathspeak": {
        "default": "presentation-form-for-vertical-colon"
      }
    },
    "key": "FE13"
  },
  {
    "category": "Po",
    "mappings": {
      "default": {
        "default": "presentation form for vertical semicolon"
      },
      "mathspeak": {
        "default": "presentation-form-for-vertical-semicolon"
      }
    },
    "key": "FE14"
  },
  {
    "category": "Po",
    "mappings": {
      "default": {
        "default": "presentation form for vertical exclamation mark"
      },
      "mathspeak": {
        "default": "presentation-form-for-vertical-exclamation-mark"
      }
    },
    "key": "FE15"
  },
  {
    "category": "Po",
    "mappings": {
      "default": {
        "default": "presentation form for vertical question mark"
      },
      "mathspeak": {
        "default": "presentation-form-for-vertical-question-mark"
      }
    },
    "key": "FE16"
  },
  {
    "category": "Po",
    "mappings": {
      "default": {
        "default": "presentation form for vertical horizontal ellipsis"
      },
      "mathspeak": {
        "default": "presentation-form-for-vertical-horizontal-ellipsis"
      }
    },
    "key": "FE19"
  },
  {
    "category": "Po",
    "mappings": {
      "default": {
        "default": "presentation form for vertical two dot leader",
        "alternative": "glyph for vertical two dot leader"
      },
      "mathspeak": {
        "default": "glyph-for-vertical-two-dot-leader"
      }
    },
    "key": "FE30"
  },
  {
    "category": "Pd",
    "mappings": {
      "default": {
        "default": "presentation form for vertical em dash",
        "alternative": "glyph for vertical em dash"
      },
      "mathspeak": {
        "default": "glyph-for-vertical-em-dash"
      }
    },
    "key": "FE31"
  },
  {
    "category": "Pd",
    "mappings": {
      "default": {
        "default": "presentation form for vertical en dash",
        "alternative": "glyph for vertical en dash"
      },
      "mathspeak": {
        "default": "glyph-for-vertical-en-dash"
      }
    },
    "key": "FE32"
  },
  {
    "category": "Pc",
    "mappings": {
      "default": {
        "default": "presentation form for vertical low line",
        "alternative": "glyph for vertical spacing underscore"
      },
      "mathspeak": {
        "default": "glyph-for-vertical-underscore"
      }
    },
    "key": "FE33"
  },
  {
    "category": "Pc",
    "mappings": {
      "default": {
        "default": "presentation form for vertical wavy low line",
        "alternative": "glyph for vertical spacing wavy underscore"
      },
      "mathspeak": {
        "default": "glyph-for-vertical-wavy-underscore"
      }
    },
    "key": "FE34"
  },
  {
    "category": "Po",
    "mappings": {
      "default": {
        "default": "sesame dot"
      },
      "mathspeak": {
        "default": "sesame-dot"
      }
    },
    "key": "FE45"
  },
  {
    "category": "Po",
    "mappings": {
      "default": {
        "default": "white sesame dot"
      },
      "mathspeak": {
        "default": "white-sesame-dot"
      }
    },
    "key": "FE46"
  },
  {
    "category": "Po",
    "mappings": {
      "default": {
        "default": "dashed overline",
        "alternative": "spacing dashed overscore"
      },
      "mathspeak": {
        "default": "dashed-overscore"
      }
    },
    "key": "FE49"
  },
  {
    "category": "Po",
    "mappings": {
      "default": {
        "default": "centerline overline",
        "alternative": "spacing centerline overscore"
      },
      "mathspeak": {
        "default": "centerline-overscore"
      }
    },
    "key": "FE4A"
  },
  {
    "category": "Po",
    "mappings": {
      "default": {
        "default": "wavy overline",
        "alternative": "spacing wavy overscore"
      },
      "mathspeak": {
        "default": "wavy-overscore"
      }
    },
    "key": "FE4B"
  },
  {
    "category": "Po",
    "mappings": {
      "default": {
        "default": "double wavy overline",
        "alternative": "spacing double wavy overscore"
      },
      "mathspeak": {
        "default": "double-wavy-overscore"
      }
    },
    "key": "FE4C"
  },
  {
    "category": "Pc",
    "mappings": {
      "default": {
        "default": "dashed low line",
        "alternative": "spacing dashed underscore"
      },
      "mathspeak": {
        "default": "dashed-underscore"
      }
    },
    "key": "FE4D"
  },
  {
    "category": "Pc",
    "mappings": {
      "default": {
        "default": "centerline low line",
        "alternative": "spacing centerline underscore"
      },
      "mathspeak": {
        "default": "centerline-underscore"
      }
    },
    "key": "FE4E"
  },
  {
    "category": "Pc",
    "mappings": {
      "default": {
        "default": "wavy low line",
        "alternative": "spacing wavy underscore"
      },
      "mathspeak": {
        "default": "wavy-underscore"
      }
    },
    "key": "FE4F"
  },
  {
    "category": "Po",
    "mappings": {
      "default": {
        "default": "small comma"
      },
      "mathspeak": {
        "default": "small-comma"
      }
    },
    "key": "FE50"
  },
  {
    "category": "Po",
    "mappings": {
      "default": {
        "default": "small full stop",
        "alternative": "small period"
      },
      "mathspeak": {
        "default": "small-period"
      }
    },
    "key": "FE52"
  },
  {
    "category": "Po",
    "mappings": {
      "default": {
        "default": "small semicolon"
      },
      "mathspeak": {
        "default": "small-semicolon"
      }
    },
    "key": "FE54"
  },
  {
    "category": "Po",
    "mappings": {
      "default": {
        "default": "small colon"
      },
      "mathspeak": {
        "default": "small-colon"
      }
    },
    "key": "FE55"
  },
  {
    "category": "Po",
    "mappings": {
      "default": {
        "default": "small question mark"
      },
      "mathspeak": {
        "default": "small-question-mark"
      }
    },
    "key": "FE56"
  },
  {
    "category": "Po",
    "mappings": {
      "default": {
        "default": "small exclamation mark"
      },
      "mathspeak": {
        "default": "small-exclamation-mark"
      }
    },
    "key": "FE57"
  },
  {
    "category": "Pd",
    "mappings": {
      "default": {
        "default": "small em dash"
      },
      "mathspeak": {
        "default": "small-em-dash"
      }
    },
    "key": "FE58"
  },
  {
    "category": "Po",
    "mappings": {
      "default": {
        "default": "small number sign"
      },
      "mathspeak": {
        "default": "small-number-sign"
      }
    },
    "key": "FE5F"
  },
  {
    "category": "Po",
    "mappings": {
      "default": {
        "default": "small ampersand"
      },
      "mathspeak": {
        "default": "small-ampersand"
      }
    },
    "key": "FE60"
  },
  {
    "category": "Po",
    "mappings": {
      "default": {
        "default": "small asterisk"
      },
      "mathspeak": {
        "default": "small-asterisk"
      }
    },
    "key": "FE61"
  },
  {
    "category": "Sm",
    "mappings": {
      "default": {
        "default": "small plus sign"
      },
      "mathspeak": {
        "default": "small-plus-sign"
      }
    },
    "key": "FE62"
  },
  {
    "category": "Pd",
    "mappings": {
      "default": {
        "default": "small hyphen minus"
      },
      "mathspeak": {
        "default": "small-hyphen-minus"
      }
    },
    "key": "FE63"
  },
  {
    "category": "Sm",
    "mappings": {
      "default": {
        "default": "small less than sign"
      },
      "mathspeak": {
        "default": "small-less-than-sign"
      }
    },
    "key": "FE64"
  },
  {
    "category": "Sm",
    "mappings": {
      "default": {
        "default": "small greater than sign"
      },
      "mathspeak": {
        "default": "small-greater-than-sign"
      }
    },
    "key": "FE65"
  },
  {
    "category": "Sm",
    "mappings": {
      "default": {
        "default": "small equals sign"
      },
      "mathspeak": {
        "default": "small-equals"
      }
    },
    "key": "FE66"
  },
  {
    "category": "Po",
    "mappings": {
      "default": {
        "default": "small reverse solidus",
        "alternative": "small backslash"
      },
      "mathspeak": {
        "default": "small-backslash"
      }
    },
    "key": "FE68"
  },
  {
    "category": "Sc",
    "mappings": {
      "default": {
        "default": "small dollar sign"
      },
      "mathspeak": {
        "default": "small-dollar-sign"
      }
    },
    "key": "FE69"
  },
  {
    "category": "Po",
    "mappings": {
      "default": {
        "default": "small percent sign"
      },
      "mathspeak": {
        "default": "small-percent-sign"
      }
    },
    "key": "FE6A"
  },
  {
    "category": "Po",
    "mappings": {
      "default": {
        "default": "small commercial at"
      },
      "mathspeak": {
        "default": "small-commercial-at"
      }
    },
    "key": "FE6B"
  },
  {
    "category": "Po",
    "mappings": {
      "default": {
        "default": "fullwidth exclamation mark"
      },
      "mathspeak": {
        "default": "exclamation-mark"
      }
    },
    "key": "FF01"
  },
  {
    "category": "Po",
    "mappings": {
      "default": {
        "default": "fullwidth quotation mark"
      },
      "mathspeak": {
        "default": "quotation-mark"
      }
    },
    "key": "FF02"
  },
  {
    "category": "Po",
    "mappings": {
      "default": {
        "default": "fullwidth number sign"
      },
      "mathspeak": {
        "default": "number-sign"
      }
    },
    "key": "FF03"
  },
  {
    "category": "Sc",
    "mappings": {
      "default": {
        "default": "fullwidth dollar sign"
      },
      "mathspeak": {
        "default": "dollar-sign"
      }
    },
    "key": "FF04"
  },
  {
    "category": "Po",
    "mappings": {
      "default": {
        "default": "fullwidth percent sign"
      },
      "mathspeak": {
        "default": "percent-sign"
      }
    },
    "key": "FF05"
  },
  {
    "category": "Po",
    "mappings": {
      "default": {
        "default": "fullwidth ampersand"
      },
      "mathspeak": {
        "default": "ampersand"
      }
    },
    "key": "FF06"
  },
  {
    "category": "Po",
    "mappings": {
      "default": {
        "default": "fullwidth apostrophe"
      },
      "mathspeak": {
        "default": "apostrophe"
      }
    },
    "key": "FF07"
  },
  {
    "category": "Po",
    "mappings": {
      "default": {
        "default": "fullwidth asterisk"
      },
      "mathspeak": {
        "default": "asterisk"
      }
    },
    "key": "FF0A"
  },
  {
    "category": "Sm",
    "mappings": {
      "default": {
        "default": "fullwidth plus sign"
      },
      "mathspeak": {
        "default": "plus-sign"
      }
    },
    "key": "FF0B"
  },
  {
    "category": "Po",
    "mappings": {
      "default": {
        "default": "fullwidth comma"
      },
      "mathspeak": {
        "default": "comma"
      }
    },
    "key": "FF0C"
  },
  {
    "category": "Pd",
    "mappings": {
      "default": {
        "default": "fullwidth hyphen minus"
      },
      "mathspeak": {
        "default": "hyphen-minus"
      }
    },
    "key": "FF0D"
  },
  {
    "category": "Po",
    "mappings": {
      "default": {
        "default": "fullwidth full stop",
        "alternative": "fullwidth period"
      },
      "mathspeak": {
        "default": "period"
      }
    },
    "key": "FF0E"
  },
  {
    "category": "Po",
    "mappings": {
      "default": {
        "default": "fullwidth solidus",
        "alternative": "fullwidth slash"
      },
      "mathspeak": {
        "default": "slash"
      }
    },
    "key": "FF0F"
  },
  {
    "category": "Po",
    "mappings": {
      "default": {
        "default": "fullwidth colon"
      },
      "mathspeak": {
        "default": "colon"
      }
    },
    "key": "FF1A"
  },
  {
    "category": "Po",
    "mappings": {
      "default": {
        "default": "fullwidth semicolon"
      },
      "mathspeak": {
        "default": "semicolon"
      }
    },
    "key": "FF1B"
  },
  {
    "category": "Sm",
    "mappings": {
      "default": {
        "default": "fullwidth less than sign"
      },
      "mathspeak": {
        "default": "less-than"
      }
    },
    "key": "FF1C"
  },
  {
    "category": "Sm",
    "mappings": {
      "default": {
        "default": "fullwidth equals sign"
      },
      "mathspeak": {
        "default": "equals"
      }
    },
    "key": "FF1D"
  },
  {
    "category": "Sm",
    "mappings": {
      "default": {
        "default": "fullwidth greater than sign"
      },
      "mathspeak": {
        "default": "greater-than"
      }
    },
    "key": "FF1E"
  },
  {
    "category": "Po",
    "mappings": {
      "default": {
        "default": "fullwidth question mark"
      },
      "mathspeak": {
        "default": "question-mark"
      }
    },
    "key": "FF1F"
  },
  {
    "category": "Po",
    "mappings": {
      "default": {
        "default": "fullwidth commercial at"
      },
      "mathspeak": {
        "default": "commercial-at"
      }
    },
    "key": "FF20"
  },
  {
    "category": "Po",
    "mappings": {
      "default": {
        "default": "fullwidth reverse solidus",
        "alternative": "fullwidth backslash"
      },
      "mathspeak": {
        "default": "backslash"
      }
    },
    "key": "FF3C"
  },
  {
    "category": "Sk",
    "mappings": {
      "default": {
        "default": "fullwidth circumflex accent",
        "alternative": "fullwidth spacing circumflex"
      },
      "mathspeak": {
        "default": "caret"
      }
    },
    "key": "FF3E"
  },
  {
    "category": "Pc",
    "mappings": {
      "default": {
        "default": "fullwidth low line",
        "alternative": "fullwidth spacing underscore"
      },
      "mathspeak": {
        "default": "bar"
      }
    },
    "key": "FF3F"
  },
  {
    "category": "Sk",
    "mappings": {
      "default": {
        "default": "fullwidth grave accent",
        "alternative": "fullwidth spacing grave"
      },
      "mathspeak": {
        "default": "grave"
      }
    },
    "key": "FF40"
  },
  {
    "category": "Sm",
    "mappings": {
      "default": {
        "default": "fullwidth vertical line",
        "alternative": "fullwidth vertical bar"
      },
      "mathspeak": {
        "default": "vertical-bar"
      }
    },
    "key": "FF5C"
  },
  {
    "category": "Sm",
    "mappings": {
      "default": {
        "default": "fullwidth tilde",
        "alternative": "fullwidth spacing tilde"
      },
      "mathspeak": {
        "default": "tilde"
      }
    },
    "key": "FF5E"
  },
  {
    "category": "Sc",
    "mappings": {
      "default": {
        "default": "fullwidth cent sign"
      },
      "mathspeak": {
        "default": "cent-sign"
      }
    },
    "key": "FFE0"
  },
  {
    "category": "Sc",
    "mappings": {
      "default": {
        "default": "fullwidth pound sign"
      },
      "mathspeak": {
        "default": "pound-sign"
      }
    },
    "key": "FFE1"
  },
  {
    "category": "Sm",
    "mappings": {
      "default": {
        "default": "fullwidth not sign"
      },
      "mathspeak": {
        "default": "not-sign"
      },
      "clearspeak": {
        "default": "not sign"
      }
    },
    "key": "FFE2"
  },
  {
    "category": "Sk",
    "mappings": {
      "default": {
        "default": "fullwidth macron",
        "alternative": "fullwidth spacing macron"
      },
      "mathspeak": {
        "default": "bar"
      }
    },
    "key": "FFE3"
  },
  {
    "category": "So",
    "mappings": {
      "default": {
        "default": "fullwidth broken bar",
        "alternative": "fullwidth broken vertical bar"
      },
      "mathspeak": {
        "default": "broken-vertical-bar"
      }
    },
    "key": "FFE4"
  },
  {
    "category": "Sc",
    "mappings": {
      "default": {
        "default": "fullwidth yen sign"
      },
      "mathspeak": {
        "default": "yen-sign"
      },
      "clearspeak": {
        "default": "yen sign"
      }
    },
    "key": "FFE5"
  },
  {
    "category": "Sc",
    "mappings": {
      "default": {
        "default": "fullwidth won sign"
      },
      "mathspeak": {
        "default": "won-sign"
      },
      "clearspeak": {
        "default": "won sign"
      }
    },
    "key": "FFE6"
  },
  {
    "category": "So",
    "mappings": {
      "default": {
        "default": "halfwidth forms light vertical"
      },
      "mathspeak": {
        "default": "halfwidth-forms-light-vertical"
      }
    },
    "key": "FFE8"
  },
  {
    "category": "So",
    "mappings": {
      "default": {
        "default": "halfwidth black square"
      },
      "mathspeak": {
        "default": "halfwidth-black-square"
      }
    },
    "key": "FFED"
  },
  {
    "category": "So",
    "mappings": {
      "default": {
        "default": "halfwidth white circle"
      },
      "mathspeak": {
        "default": "halfwidth-white-circle"
      }
    },
    "key": "FFEE"
  }
]<|MERGE_RESOLUTION|>--- conflicted
+++ resolved
@@ -8,15 +8,11 @@
         "short": "factorial"
       },
       "mathspeak": {
-<<<<<<< HEAD
         "default": "exclamation-mark",
         "nemeth": "⠸⠖"
-=======
-        "default": "exclamation-mark"
       },
       "clearspeak": {
         "default": "exclamation mark"
->>>>>>> 8a411074
       }
     },
     "key": "0021"
@@ -47,15 +43,11 @@
       "mathspeak": {
         "default": "number-sign",
         "brief": "num-sign",
-<<<<<<< HEAD
         "sbrief": "num-sign",
         "nemeth": "⠨⠼"
-=======
-        "sbrief": "num-sign"
       },
       "clearspeak": {
         "default": "number sign"
->>>>>>> 8a411074
       }
     },
     "key": "0023"
@@ -68,15 +60,11 @@
         "short": "dollar"
       },
       "mathspeak": {
-<<<<<<< HEAD
         "default": "dollar-sign",
         "nemeth": "⠈⠎"
-=======
-        "default": "dollar-sign"
       },
       "clearspeak": {
         "default": "dollar sign"
->>>>>>> 8a411074
       }
     },
     "key": "0024"
@@ -89,15 +77,11 @@
         "short": "percent"
       },
       "mathspeak": {
-<<<<<<< HEAD
         "default": "percent-sign",
         "nemeth": "⠈⠴"
-=======
-        "default": "percent-sign"
       },
       "clearspeak": {
         "default": "percent sign"
->>>>>>> 8a411074
       }
     },
     "key": "0025"
@@ -242,15 +226,11 @@
         "short": "less than"
       },
       "mathspeak": {
-<<<<<<< HEAD
         "default": "less-than",
         "nemeth": "⠀⠐⠅⠀"
-=======
-        "default": "less-than"
       },
       "clearspeak": {
         "default": "is less than"
->>>>>>> 8a411074
       }
     },
     "key": "003C"
@@ -276,15 +256,11 @@
         "short": "greater than"
       },
       "mathspeak": {
-<<<<<<< HEAD
         "default": "greater-than",
         "nemeth": "⠀⠨⠂⠀"
-=======
-        "default": "greater-than"
       },
       "clearspeak": {
         "default": "is greater than"
->>>>>>> 8a411074
       }
     },
     "key": "003E"
@@ -296,15 +272,11 @@
         "default": "question mark"
       },
       "mathspeak": {
-<<<<<<< HEAD
         "default": "question-mark",
         "nemeth": "⠸⠦"
-=======
-        "default": "question-mark"
       },
       "clearspeak": {
         "default": "question mark"
->>>>>>> 8a411074
       }
     },
     "key": "003F"
@@ -633,15 +605,11 @@
         "short": "plus minus"
       },
       "mathspeak": {
-<<<<<<< HEAD
         "default": "plus-or-minus",
         "nemeth": "⠬⠤"
-=======
-        "default": "plus-or-minus"
       },
       "clearspeak": {
         "default": "plus or minus"
->>>>>>> 8a411074
       }
     },
     "key": "00B1"
@@ -2103,15 +2071,11 @@
         "default": "n ary summation"
       },
       "mathspeak": {
-<<<<<<< HEAD
         "default": "sigma-summation",
         "nemeth": "⠨⠠⠎"
-=======
-        "default": "sigma-summation"
       },
       "clearspeak": {
         "default": "sum"
->>>>>>> 8a411074
       }
     },
     "key": "2211"
@@ -3110,15 +3074,11 @@
         "alternative": "less than or equals"
       },
       "mathspeak": {
-<<<<<<< HEAD
         "default": "less-than-or-equal-to",
         "nemeth": "⠀⠐⠅⠱⠀"
-=======
-        "default": "less-than-or-equal-to"
       },
       "clearspeak": {
         "default": "is less than or equal to"
->>>>>>> 8a411074
       }
     },
     "key": "2264"
@@ -3131,15 +3091,11 @@
         "alternative": "greater than or equals"
       },
       "mathspeak": {
-<<<<<<< HEAD
         "default": "greater-than-or-equal-to",
         "nemeth": "⠀⠨⠂⠱⠀"
-=======
-        "default": "greater-than-or-equal-to"
       },
       "clearspeak": {
         "default": "is greater than or equal to"
->>>>>>> 8a411074
       }
     },
     "key": "2265"
@@ -3152,15 +3108,11 @@
         "alternative": "less than over equals"
       },
       "mathspeak": {
-<<<<<<< HEAD
         "default": "less-than-over-equals",
         "nemeth": "⠀⠐⠅⠨⠅⠀"
-=======
-        "default": "less-than-over-equals"
       },
       "clearspeak": {
         "default": "is less than over equals"
->>>>>>> 8a411074
       }
     },
     "key": "2266"
@@ -3173,15 +3125,11 @@
         "alternative": "greater than over equals"
       },
       "mathspeak": {
-<<<<<<< HEAD
         "default": "greater-than-over-equals",
         "nemeth": "⠀⠨⠂⠨⠅⠀"
-=======
-        "default": "greater-than-over-equals"
       },
       "clearspeak": {
         "default": "is greater than over equals"
->>>>>>> 8a411074
       }
     },
     "key": "2267"
@@ -3194,15 +3142,11 @@
         "alternative": "less than but not equals"
       },
       "mathspeak": {
-<<<<<<< HEAD
         "default": "less-than-but-not-equals",
         "nemeth": "⠀⠐⠅⠌⠨⠅⠀"
-=======
-        "default": "less-than-but-not-equals"
       },
       "clearspeak": {
         "default": "is less than but not equals"
->>>>>>> 8a411074
       }
     },
     "key": "2268"
@@ -3215,15 +3159,11 @@
         "alternative": "greater than but not equals"
       },
       "mathspeak": {
-<<<<<<< HEAD
         "default": "greater-than-but-not-equals",
         "nemeth": "⠀⠨⠂⠌⠨⠅⠀"
-=======
-        "default": "greater-than-but-not-equals"
       },
       "clearspeak": {
         "default": "is greater than but not equals"
->>>>>>> 8a411074
       }
     },
     "key": "2269"
@@ -3236,15 +3176,11 @@
         "alternative": "much less than"
       },
       "mathspeak": {
-<<<<<<< HEAD
         "default": "much-less-than",
         "nemeth": "⠀⠐⠅⠈⠐⠅⠻⠀"
-=======
-        "default": "much-less-than"
       },
       "clearspeak": {
         "default": "is much less than"
->>>>>>> 8a411074
       }
     },
     "key": "226A"
@@ -3257,15 +3193,11 @@
         "alternative": "much greater than"
       },
       "mathspeak": {
-<<<<<<< HEAD
         "default": "much-greater-than",
         "nemeth": "⠀⠨⠂⠈⠨⠂⠻⠀"
-=======
-        "default": "much-greater-than"
       },
       "clearspeak": {
         "default": "is much greater than"
->>>>>>> 8a411074
       }
     },
     "key": "226B"
@@ -3286,15 +3218,11 @@
         "default": "not equivalent to"
       },
       "mathspeak": {
-<<<<<<< HEAD
         "default": "not-equivalent-to",
         "nemeth": "⠀⠌⠈⠣⠠⠣⠀"
-=======
-        "default": "not-equivalent-to"
       },
       "clearspeak": {
         "default": "is not equivalent to"
->>>>>>> 8a411074
       }
     },
     "key": "226D"
@@ -3307,15 +3235,11 @@
         "alternative": "not less than"
       },
       "mathspeak": {
-<<<<<<< HEAD
         "default": "not-less-than",
         "nemeth": "⠀⠌⠐⠅⠀"
-=======
-        "default": "not-less-than"
       },
       "clearspeak": {
         "default": "is not less than"
->>>>>>> 8a411074
       }
     },
     "key": "226E"
@@ -3328,15 +3252,11 @@
         "alternative": "not greater than"
       },
       "mathspeak": {
-<<<<<<< HEAD
         "default": "not-greater-than",
         "nemeth": "⠀⠌⠨⠂⠀"
-=======
-        "default": "not-greater-than"
       },
       "clearspeak": {
         "default": "is not greater than"
->>>>>>> 8a411074
       }
     },
     "key": "226F"
@@ -3349,15 +3269,11 @@
         "alternative": "neither less than nor equals"
       },
       "mathspeak": {
-<<<<<<< HEAD
         "default": "neither-less-than-nor-equal-to",
         "nemeth": "⠀⠌⠐⠅⠱⠀"
-=======
-        "default": "neither-less-than-nor-equal-to"
       },
       "clearspeak": {
         "default": "is neither less than nor equal to"
->>>>>>> 8a411074
       }
     },
     "key": "2270"
@@ -3370,15 +3286,11 @@
         "alternative": "neither greater than nor equals"
       },
       "mathspeak": {
-<<<<<<< HEAD
         "default": "neither-greater-than-nor-equal-to",
         "nemeth": "⠀⠌⠨⠂⠱⠀"
-=======
-        "default": "neither-greater-than-nor-equal-to"
       },
       "clearspeak": {
         "default": "is neither greater than nor equal to"
->>>>>>> 8a411074
       }
     },
     "key": "2271"
@@ -3391,15 +3303,11 @@
         "alternative": "less than or equivalent to"
       },
       "mathspeak": {
-<<<<<<< HEAD
         "default": "less-than-or-equivalent-to",
         "nemeth": "⠀⠐⠅⠈⠱⠀"
-=======
-        "default": "less-than-or-equivalent-to"
       },
       "clearspeak": {
         "default": "is less than or equivalent to"
->>>>>>> 8a411074
       }
     },
     "key": "2272"
@@ -3412,15 +3320,11 @@
         "alternative": "greater than or equivalent to"
       },
       "mathspeak": {
-<<<<<<< HEAD
         "default": "greater-than-or-equivalent-to",
         "nemeth": "⠀⠨⠂⠈⠱⠀"
-=======
-        "default": "greater-than-or-equivalent-to"
       },
       "clearspeak": {
         "default": "is greater than or equivalent to"
->>>>>>> 8a411074
       }
     },
     "key": "2273"
@@ -3433,15 +3337,11 @@
         "alternative": "neither less than nor equivalent to"
       },
       "mathspeak": {
-<<<<<<< HEAD
         "default": "neither-less-than-nor-equivalent-to",
         "nemeth": "⠀⠌⠐⠅⠈⠱⠀"
-=======
-        "default": "neither-less-than-nor-equivalent-to"
       },
       "clearspeak": {
         "default": "is neither less than nor equivalent to"
->>>>>>> 8a411074
       }
     },
     "key": "2274"
@@ -3454,15 +3354,11 @@
         "alternative": "neither greater than nor equivalent to"
       },
       "mathspeak": {
-<<<<<<< HEAD
         "default": "neither-greater-than-nor-equivalent-to",
         "nemeth": "⠀⠌⠨⠂⠈⠱⠀"
-=======
-        "default": "neither-greater-than-nor-equivalent-to"
       },
       "clearspeak": {
         "default": "is neither greater than nor equivalent to"
->>>>>>> 8a411074
       }
     },
     "key": "2275"
@@ -3475,15 +3371,11 @@
         "alternative": "less than or greater than"
       },
       "mathspeak": {
-<<<<<<< HEAD
         "default": "less-than-or-greater-than",
         "nemeth": "⠀⠐⠅⠨⠂⠀"
-=======
-        "default": "less-than-or-greater-than"
       },
       "clearspeak": {
         "default": "is less than or greater than"
->>>>>>> 8a411074
       }
     },
     "key": "2276"
@@ -3496,15 +3388,11 @@
         "alternative": "greater than or less than"
       },
       "mathspeak": {
-<<<<<<< HEAD
         "default": "greater-than-or-less-than",
         "nemeth": "⠀⠨⠂⠐⠅⠀"
-=======
-        "default": "greater-than-or-less-than"
       },
       "clearspeak": {
         "default": "is greater than or less than"
->>>>>>> 8a411074
       }
     },
     "key": "2277"
@@ -3517,15 +3405,11 @@
         "alternative": "neither less than nor greater than"
       },
       "mathspeak": {
-<<<<<<< HEAD
         "default": "neither-less-than-nor-greater-than",
         "nemeth": "⠀⠌⠐⠅⠨⠂⠀"
-=======
-        "default": "neither-less-than-nor-greater-than"
       },
       "clearspeak": {
         "default": "is neither less than nor greater than"
->>>>>>> 8a411074
       }
     },
     "key": "2278"
@@ -3538,15 +3422,11 @@
         "alternative": "neither greater than nor less than"
       },
       "mathspeak": {
-<<<<<<< HEAD
         "default": "neither-greater-than-nor-less-than",
         "nemeth": "⠀⠌⠨⠂⠐⠅⠀"
-=======
-        "default": "neither-greater-than-nor-less-than"
       },
       "clearspeak": {
         "default": "is neither greater than nor less than"
->>>>>>> 8a411074
       }
     },
     "key": "2279"
