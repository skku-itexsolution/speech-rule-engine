--- conflicted
+++ resolved
@@ -474,10 +474,6 @@
       newNode.mathml.unshift(mml);
       return newNode;
     case 'MFRAC':
-<<<<<<< HEAD
-      newNode = this.makeFractionNode_(this.parseMathml_(children[0]),
-          this.parseMathml_(children[1]));
-=======
       if (sre.SemanticUtil.isZeroLength(mml.getAttribute('linethickness'))) {
         var child0 = this.makeBranchNode_(
             sre.SemanticAttr.Type.LINE, [this.parseMathml_(children[0])], []);
@@ -489,7 +485,6 @@
         newNode = this.makeFractionNode_(this.parseMathml_(children[0]),
                                          this.parseMathml_(children[1]));
       }
->>>>>>> 9f370c35
       break;
     case 'MSUB':
     case 'MSUP':
@@ -1463,21 +1458,12 @@
       break;
     default:
       return;
-<<<<<<< HEAD
   }
   while (fence.embellished) {
     fence.embellished = sre.SemanticAttr.Type.PUNCTUATION;
     fence.role = newRole;
     fence = fence.childNodes[0];
   }
-=======
-  }
-  while (fence.embellished) {
-    fence.embellished = sre.SemanticAttr.Type.PUNCTUATION;
-    fence.role = newRole;
-    fence = fence.childNodes[0];
-  }
->>>>>>> 9f370c35
   fence.type = sre.SemanticAttr.Type.PUNCTUATION;
   fence.role = newRole;
 };
