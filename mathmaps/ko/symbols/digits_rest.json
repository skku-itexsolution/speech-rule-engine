--- conflicted
+++ resolved
@@ -33,11 +33,7 @@
     "category": "No",
     "mappings": {
       "default": {
-<<<<<<< HEAD
         "default": "4 분의 1"
-=======
-        "default": "사분의 일"
->>>>>>> ce49c8d1
       }
     },
     "key": "00BC"
@@ -46,11 +42,7 @@
     "category": "No",
     "mappings": {
       "default": {
-<<<<<<< HEAD
         "default": "2 분의 1"
-=======
-        "default": "이분의 일"
->>>>>>> ce49c8d1
       }
     },
     "key": "00BD"
@@ -59,11 +51,7 @@
     "category": "No",
     "mappings": {
       "default": {
-<<<<<<< HEAD
         "default": "4 분의 3"
-=======
-        "default": "사분의 삼"
->>>>>>> ce49c8d1
       }
     },
     "key": "00BE"
@@ -72,11 +60,7 @@
     "category": "No",
     "mappings": {
       "default": {
-<<<<<<< HEAD
         "default": "7 분의 1"
-=======
-        "default": "칠분의 일"
->>>>>>> ce49c8d1
       }
     },
     "key": "2150"
@@ -85,11 +69,7 @@
     "category": "No",
     "mappings": {
       "default": {
-<<<<<<< HEAD
         "default": "9 분의 1"
-=======
-        "default": "구분의 일"
->>>>>>> ce49c8d1
       }
     },
     "key": "2151"
@@ -98,11 +78,7 @@
     "category": "No",
     "mappings": {
       "default": {
-<<<<<<< HEAD
         "default": "10 분의 1"
-=======
-        "default": "십분의 일"
->>>>>>> ce49c8d1
       }
     },
     "key": "2152"
@@ -111,11 +87,7 @@
     "category": "No",
     "mappings": {
       "default": {
-<<<<<<< HEAD
         "default": "3 분의 1"
-=======
-        "default": "삼분의 일"
->>>>>>> ce49c8d1
       }
     },
     "key": "2153"
@@ -124,11 +96,7 @@
     "category": "No",
     "mappings": {
       "default": {
-<<<<<<< HEAD
         "default": "3 분의 2"
-=======
-        "default": "삼분의 이"
->>>>>>> ce49c8d1
       }
     },
     "key": "2154"
@@ -137,11 +105,7 @@
     "category": "No",
     "mappings": {
       "default": {
-<<<<<<< HEAD
         "default": "5 분의 1"
-=======
-        "default": "오분의 일"
->>>>>>> ce49c8d1
       }
     },
     "key": "2155"
@@ -150,11 +114,7 @@
     "category": "No",
     "mappings": {
       "default": {
-<<<<<<< HEAD
         "default": "5 분의 2"
-=======
-        "default": "오분의 이"
->>>>>>> ce49c8d1
       }
     },
     "key": "2156"
@@ -163,11 +123,7 @@
     "category": "No",
     "mappings": {
       "default": {
-<<<<<<< HEAD
-        "default": "5 분의 삼"
-=======
-        "default": "오분의 삼"
->>>>>>> ce49c8d1
+        "default": "5 분의 3"
       }
     },
     "key": "2157"
@@ -176,11 +132,7 @@
     "category": "No",
     "mappings": {
       "default": {
-<<<<<<< HEAD
-        "default": "5 분의 사"
-=======
-        "default": "오분의 사"
->>>>>>> ce49c8d1
+        "default": "5 분의 4"
       }
     },
     "key": "2158"
@@ -189,11 +141,7 @@
     "category": "No",
     "mappings": {
       "default": {
-<<<<<<< HEAD
         "default": "6 분의 1"
-=======
-        "default": "육분의 일"
->>>>>>> ce49c8d1
       }
     },
     "key": "2159"
@@ -202,11 +150,7 @@
     "category": "No",
     "mappings": {
       "default": {
-<<<<<<< HEAD
         "default": "6 분의 5"
-=======
-        "default": "육분의 오"
->>>>>>> ce49c8d1
       }
     },
     "key": "215A"
@@ -215,11 +159,7 @@
     "category": "No",
     "mappings": {
       "default": {
-<<<<<<< HEAD
         "default": "8 분의 1"
-=======
-        "default": "팔분의 일"
->>>>>>> ce49c8d1
       }
     },
     "key": "215B"
@@ -228,11 +168,7 @@
     "category": "No",
     "mappings": {
       "default": {
-<<<<<<< HEAD
-        "default": "8 분의 삼"
-=======
-        "default": "팔분의 삼"
->>>>>>> ce49c8d1
+        "default": "8 분의 3"
       }
     },
     "key": "215C"
@@ -241,11 +177,7 @@
     "category": "No",
     "mappings": {
       "default": {
-<<<<<<< HEAD
         "default": "8 분의 5"
-=======
-        "default": "팔분의 오"
->>>>>>> ce49c8d1
       }
     },
     "key": "215D"
@@ -254,11 +186,7 @@
     "category": "No",
     "mappings": {
       "default": {
-<<<<<<< HEAD
         "default": "8 분의 7"
-=======
-        "default": "팔분의 칠"
->>>>>>> ce49c8d1
       }
     },
     "key": "215E"
@@ -267,11 +195,7 @@
     "category": "No",
     "mappings": {
       "default": {
-<<<<<<< HEAD
         "default": "분자 1"
-=======
-        "default": "분자 일"
->>>>>>> ce49c8d1
       }
     },
     "key": "215F"
@@ -280,11 +204,7 @@
     "category": "No",
     "mappings": {
       "default": {
-<<<<<<< HEAD
         "default": "3 분의 0"
-=======
-        "default": "삼분의 영"
->>>>>>> ce49c8d1
       }
     },
     "key": "2189"
@@ -293,11 +213,7 @@
     "category": "No",
     "mappings": {
       "default": {
-<<<<<<< HEAD
         "default": "검은 테두리 상자 원문자 10"
-=======
-        "default": "검은 테두리 상자 원문자 십"
->>>>>>> ce49c8d1
       }
     },
     "key": "3248"
@@ -306,11 +222,7 @@
     "category": "No",
     "mappings": {
       "default": {
-<<<<<<< HEAD
         "default": "검은 테두리 상자 원문자 20"
-=======
-        "default": "검은 테두리 상자 원문자 이십"
->>>>>>> ce49c8d1
       }
     },
     "key": "3249"
@@ -319,11 +231,7 @@
     "category": "No",
     "mappings": {
       "default": {
-<<<<<<< HEAD
         "default": "검은 테두리 상자 원문자 30"
-=======
-        "default": "검은 테두리 상자 원문자 삼십"
->>>>>>> ce49c8d1
       }
     },
     "key": "324A"
@@ -332,11 +240,7 @@
     "category": "No",
     "mappings": {
       "default": {
-<<<<<<< HEAD
         "default": "검은 테두리 상자 원문자 40"
-=======
-        "default": "검은 테두리 상자 원문자 사십"
->>>>>>> ce49c8d1
       }
     },
     "key": "324B"
@@ -345,11 +249,7 @@
     "category": "No",
     "mappings": {
       "default": {
-<<<<<<< HEAD
         "default": "검은 테두리 상자 원문자 50"
-=======
-        "default": "검은 테두리 상자 원문자 오십"
->>>>>>> ce49c8d1
       }
     },
     "key": "324C"
@@ -358,11 +258,7 @@
     "category": "No",
     "mappings": {
       "default": {
-<<<<<<< HEAD
         "default": "검은 테두리 상자 원문자 60"
-=======
-        "default": "검은 테두리 상자 원문자 육십"
->>>>>>> ce49c8d1
       }
     },
     "key": "324D"
@@ -371,11 +267,7 @@
     "category": "No",
     "mappings": {
       "default": {
-<<<<<<< HEAD
         "default": "검은 테두리 상자 원문자 70"
-=======
-        "default": "검은 테두리 상자 원문자 칠십"
->>>>>>> ce49c8d1
       }
     },
     "key": "324E"
@@ -384,11 +276,7 @@
     "category": "No",
     "mappings": {
       "default": {
-<<<<<<< HEAD
         "default": "검은 테두리 상자 원문자 80"
-=======
-        "default": "검은 테두리 상자 원문자 팔십"
->>>>>>> ce49c8d1
       }
     },
     "key": "324F"
