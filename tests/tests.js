--- conflicted
+++ resolved
@@ -73,13 +73,6 @@
   sre.ApiTest,
   sre.ColorPickerTest,
   sre.EnrichMathmlTest,
-<<<<<<< HEAD
-  //
-  // TODO: (MOSS) Taken out as API consistency will not be affected by this
-  //       project.
-  //
-=======
->>>>>>> 8493981e
   // sre.EnrichSpeechTest,
   sre.MathmlCloudTest,
   sre.MathmlStoreTest,
