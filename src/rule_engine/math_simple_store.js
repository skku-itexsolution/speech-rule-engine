--- conflicted
+++ resolved
@@ -76,24 +76,6 @@
  * @override
  */
 sre.MathSimpleStore.prototype.lookupRule = function(node, dynamic) {
-<<<<<<< HEAD
-  if (!node || node.nodeType != sre.DomUtil.NodeType.TEXT_NODE) {
-    return null;
-  }
-  var rules = this.getSpeechRules().filter(
-      goog.bind(
-          function(rule) {
-            return this.testDynamicConstraints(dynamic, rule);
-            // At this point we can be sure that the rule matches.
-            // TODO (MOSS): Remove after Trie introduction.
-            // rule.precondition.constraints[0].slice(0,-1).slice(16);
-          },
-        this));
-  return rules.length ?
-    rules.sort(function(r1, r2) {
-      return sre.Engine.getInstance().comparator.
-        compare(r1.dynamicCstr, r2.dynamicCstr);})[0] : null;
-=======
   // node is actually null!
   var rules = this.getSpeechRules().filter(
       function(rule) {
@@ -121,7 +103,6 @@
     return rule.dynamicCstr.equal(dynamic);
   }
   return sre.Engine.getInstance().comparator.match(rule.dynamicCstr);
->>>>>>> 0ea55878
 };
 
 
