// Copyright 2013 Google Inc.
// Copyright 2014-16 Volker Sorge
//
// Licensed under the Apache License, Version 2.0 (the "License");
// you may not use this file except in compliance with the License.
// You may obtain a copy of the License at
//
//      http://www.apache.org/licenses/LICENSE-2.0
//
// Unless required by applicable law or agreed to in writing, software
// distributed under the License is distributed on an "AS IS" BASIS,
// WITHOUT WARRANTIES OR CONDITIONS OF ANY KIND, either express or implied.
// See the License for the specific language governing permissions and
// limitations under the License.

/**
 * @fileoverview Nodes in the semantic tree.
 *
 * @author volker.sorge@gmail.com (Volker Sorge)
 */

goog.provide('sre.SemanticNode');

goog.require('sre.SemanticAttr');
goog.require('sre.SystemExternal');



/**
 * @param {number} id Node id.
 * @constructor
 */
sre.SemanticNode = function(id) {
  /** @type {number} */
  this.id = id;

  /** @type {Array.<Element>} */
  this.mathml = [];

  /** @type {sre.SemanticNode} */
  this.parent = null;

  /** @type {sre.SemanticAttr.Type} */
  this.type = sre.SemanticAttr.Type.UNKNOWN;

  /** @type {sre.SemanticAttr.Role} */
  this.role = sre.SemanticAttr.Role.UNKNOWN;

  /** @type {sre.SemanticAttr.Font} */
  this.font = sre.SemanticAttr.Font.UNKNOWN;

  /** @type {?sre.SemanticAttr.Type} */
  this.embellished = null;

  /** @type {string} */
  this.fencePointer = '';

  /** @type {!Array.<sre.SemanticNode>} */
  this.childNodes = [];

  /** @type {string} */
  this.textContent = '';

  /**
   * The complete mml belonging to this node.
   * @type {Element}
   */
  this.mathmlTree = null;

  /**
   * Branch nodes can store additional nodes that can be useful.
   * E.g. a node of type FENCED can have the opening and closing fences here.
   * @type {!Array.<sre.SemanticNode>}
   */
  this.contentNodes = [];

  /**
   * @type {!Object.<Array.<string>>}
   */
  this.annotation = {};

};


/**
 * Retrieve all subnodes (including the node itself) that satisfy a given
 * predicate.
 * @param {function(sre.SemanticNode): boolean} pred The predicate.
 * @return {!Array.<sre.SemanticNode>} The nodes in the tree for which the
 *     predicate holds.
 */
sre.SemanticNode.prototype.querySelectorAll = function(pred) {
  var result = [];
  for (var i = 0, child; child = this.childNodes[i]; i++) {
    result = result.concat(child.querySelectorAll(pred));
  }
  if (pred(this)) {
    result.unshift(this);
  }
  return result;
};


/**
 * The attributes of a semantic node.
 * @enum {string}
 */
sre.SemanticNode.Attribute = {
  EMBELLISHED: 'embellished',
  FENCEPOINTER: 'fencepointer',
  FONT: 'font',
  ID: 'id',
  ANNOTATION: 'annotation',
  ROLE: 'role',
  TYPE: 'type',
  CHILDREN: 'children',
  CONTENT: 'content',
  TEXT: '$t'
};


/**
  * An XML tree representation of the current node.
  * @param {Document} xml The XML document.
  * @param {boolean=} opt_brief If set attributes are omitted.
  * @return {Node} The XML representation of the node.
  */
sre.SemanticNode.prototype.xml = function(xml, opt_brief) {
  /**
    * Translates a list of nodes into XML representation.
    * @param {string} tag Name of the enclosing tag.
    * @param {!Array.<!sre.SemanticNode>} nodes A list of nodes.
    * @return {Node} An XML representation of the node list.
    */
  var xmlNodeList = function(tag, nodes) {
    var xmlNodes = nodes.map(function(x) {return x.xml(xml, opt_brief);});
    var tagNode = xml.createElementNS('', tag);
    for (var i = 0, child; child = xmlNodes[i]; i++) {
      tagNode.appendChild(child);
    }
    return tagNode;
  };
  var node = xml.createElementNS('', this.type);
  if (!opt_brief) {
    this.xmlAttributes_(node);
  }
  node.textContent = this.textContent;
  if (this.contentNodes.length > 0) {
    node.appendChild(xmlNodeList(sre.SemanticNode.Attribute.CONTENT,
                                 this.contentNodes));
  }
  if (this.childNodes.length > 0) {
    node.appendChild(xmlNodeList(sre.SemanticNode.Attribute.CHILDREN,
                                 this.childNodes));
  }
  return node;
};


/**
 * Serializes the XML representation of a node.
 * @param {boolean=} opt_brief If attributes are to be omitted.
 * @return {string} Serialized string.
 */
sre.SemanticNode.prototype.toString = function(opt_brief) {
  var xmls = new sre.SystemExternal.xmldom.XMLSerializer();
  var dp = new sre.SystemExternal.xmldom.DOMParser();
  var xml = dp.parseFromString('<snode/>', 'text/xml');
  return xmls.serializeToString(this.xml(xml, opt_brief));
};


/**
 * Adds attributes to the XML representation of the current node.
 * @param {Node} node The XML node.
 * @private
 */
sre.SemanticNode.prototype.xmlAttributes_ = function(node) {
  var attributes = this.allAttributes();
  for (var i = 0, attr; attr = attributes[i]; i++) {
    node.setAttribute(attr[0], attr[1]);
  }
};


/**
 * Computes a list of attributes of the semantic node.
 * @return {!Array.<Array.<sre.SemanticNode.Attribute, string>>} A list of
 *     pairs.
 */
sre.SemanticNode.prototype.allAttributes = function() {
  var attributes = [];
  attributes.push([sre.SemanticNode.Attribute.ROLE, this.role]);
  if (this.font != sre.SemanticAttr.Font.UNKNOWN) {
    attributes.push([sre.SemanticNode.Attribute.FONT, this.font]);
  }
  if (Object.keys(this.annotation).length) {
    attributes.push([sre.SemanticNode.Attribute.ANNOTATION, this.xmlAnnotation()]);
  }
  if (this.embellished) {
    attributes.push([sre.SemanticNode.Attribute.EMBELLISHED, this.embellished]);
  }
  if (this.fencePointer) {
    attributes.push([sre.SemanticNode.Attribute.FENCEPOINTER,
                     this.fencePointer]);
  }
  attributes.push([sre.SemanticNode.Attribute.ID, this.id]);
<<<<<<< HEAD
  this.addExternalAttributes_(attributes);
  return attributes;
};

sre.SemanticNode.prototype.addExternalAttributes_ = function(attributes) {
  for (var attr in this.attributes) {
    attributes.push([attr, this.attributes[attr]]);
  }
};
=======
  return attributes;
};

>>>>>>> 2ebbef60

/**
 * Turns annotation structure into an attribute.
 * @return {string} XML string for annotation.
 */
sre.SemanticNode.prototype.xmlAnnotation = function() {
  var result = [];
  for (var key in this.annotation) {
    this.annotation[key].forEach(function(mean) {
      result.push(key + ':' + mean);
    });
  }
  return result.join(';');
};


/**
 * Turns node into JSON format.
 * @return {JSONType} The JSON object for the node. 
 */
sre.SemanticNode.prototype.toJson = function() {
  var json = /** @type {JSONType} */({});
  json[sre.SemanticNode.Attribute.TYPE] = this.type;
  var attributes = this.allAttributes();
  for (var i = 0, attr; attr = attributes[i]; i++) {
    json[attr[0]] = attr[1].toString();
  }
  if (this.textContent) {
    json[sre.SemanticNode.Attribute.TEXT] = this.textContent;
  }
  if (this.childNodes.length) {
    json[sre.SemanticNode.Attribute.CHILDREN] =
      this.childNodes.map(function(child) {return child.toJson();});
  }
  if (this.contentNodes.length) {
    json[sre.SemanticNode.Attribute.CONTENT] =
      this.contentNodes.map(function(child) {return child.toJson();});
  }
  return json;
};


/**
 * Updates the content of the node thereby possibly changing type and role.
 * @param {string} content The new content string.
 */
sre.SemanticNode.prototype.updateContent = function(content) {
  // Remove superfluous whitespace only if it is not the only content!
  var newContent = content.trim();
  content = (content && !newContent) ? content : newContent;
  if (this.textContent == content) {
    return;
  }
  var meaning = sre.SemanticAttr.lookupMeaning(content);
  this.textContent = content;
  this.role = meaning.role;
  this.type = meaning.type;
  this.font = meaning.font;
};


/**
 * Adds MathML nodes to the node's store of MathML nodes if necessary only, as
 * we can not necessarily assume that the MathML of the content nodes and
 * children are all disjoint.
 * @param {Array.<Element>} mmlNodes List of MathML nodes.
 */
sre.SemanticNode.prototype.addMathmlNodes = function(mmlNodes) {
  for (var i = 0, mml; mml = mmlNodes[i]; i++) {
    if (this.mathml.indexOf(mml) == -1) {
      this.mathml.push(mml);
    }
  }
};


/**
 * Removes MathML nodes from the node's store of MathML nodes.
 * @param {Array.<Element>} mmlNodes List of MathML nodes.
 * @private
 */
sre.SemanticNode.prototype.removeMathmlNodes_ = function(mmlNodes) {
  var mmlList = this.mathml;
  for (var i = 0, mml; mml = mmlNodes[i]; i++) {
    var index = mmlList.indexOf(mml);
    if (index != -1) {
      mmlList.splice(index, 1);
    }
  }
  this.mathml = mmlList;
};


/**
 * Appends a child to the node.
 * @param {sre.SemanticNode} child The new child.
 */
sre.SemanticNode.prototype.appendChild = function(child) {
  this.childNodes.push(child);
  this.addMathmlNodes(child.mathml);
  child.parent = this;
};


/**
 * Replaces a child node of the node.
 * @param {!sre.SemanticNode} oldNode The node to be replaced.
 * @param {!sre.SemanticNode} newNode The new node.
 */
sre.SemanticNode.prototype.replaceChild = function(oldNode, newNode) {
  var index = this.childNodes.indexOf(oldNode);
  if (index == -1) {
    return;
  }
  oldNode.parent = null;
  newNode.parent = this;
  this.childNodes[index] = newNode;
  // To not mess up the order of MathML elements more than necessary, we only
  // remove and add difference lists. The hope is that we might end up with
  // little change.
  var removeMathml = oldNode.mathml.filter(
      function(x) {return newNode.mathml.indexOf(x) == -1;});
  var addMathml = newNode.mathml.filter(
      function(x) {return oldNode.mathml.indexOf(x) == -1;});
  this.removeMathmlNodes_(removeMathml);
  this.addMathmlNodes(addMathml);
};


/**
 * Appends a content node to the node.
 * @param {sre.SemanticNode} node The new content node.
 */
sre.SemanticNode.prototype.appendContentNode = function(node) {
  if (node) {
    this.contentNodes.push(node);
    this.addMathmlNodes(node.mathml);
    node.parent = this;
  }
};


/**
 * Removes a content node from the node.
 * @param {sre.SemanticNode} node The content node to be removed.
 */
sre.SemanticNode.prototype.removeContentNode = function(node) {
  if (node) {
    var index = this.contentNodes.indexOf(node);
    if (index != -1) {
      this.contentNodes.slice(index, 1);
    }
  }
};


/**
 * Tests if node is equal to the given node. Two nodes are considered equal if
 * they have the same type, role, content and all its children are equal.
 * @param {sre.SemanticNode} node The node to test against.
 * @return {boolean} True if nodes are equal wrt. structure and content.
 */
sre.SemanticNode.prototype.equals = function(node) {
  if (!node) {
    return false;
  }
  if (this.type !== node.type || this.role !== node.role ||
      this.textContent !== node.textContent ||
      this.childNodes.length !== node.childNodes.length ||
      this.contentNodes.length !== node.contentNodes.length) {
    return false;
  }
  for (var i = 0, node1, node2;
       node1 = this.childNodes[i], node2 = node.childNodes[i]; i++) {
    if (!node1.equals(node2)) {
      return false;
    }
  }
  for (i = 0;
       node1 = this.contentNodes[i], node2 = node.contentNodes[i]; i++) {
    if (!node1.equals(node2)) {
      return false;
    }
  }
  return true;
};


/**
 * Convenience method to display the whole tree and its elements.
 */
sre.SemanticNode.prototype.displayTree = function() {
  console.info(this.displayTree_(0));
};


/**
 * Convenience method to display the whole tree and its elements.
 * @param {number} depth The depth of the tree.
 * @return {string} String with nested tree display.
 */
sre.SemanticNode.prototype.displayTree_ = function(depth) {
  depth++;
  var depthString = Array(depth).join('  ');
  var result = '';
  result += '\n' + depthString + this.toString();
  result += '\n' + depthString + 'MathmlTree:';
  result += '\n' + depthString + this.mathmlTreeString_();
  result += '\n' + depthString + 'MathML:';
  for (var i = 0, mml; mml = this.mathml[i]; i++) {
    result += '\n' + depthString + mml.toString();
  }
  result += '\n' + depthString + 'Begin Content';
  this.contentNodes.forEach(function(x) {result += x.displayTree_(depth);});
  result += '\n' + depthString + 'End Content';
  result += '\n' + depthString + 'Begin Children';
  this.childNodes.forEach(function(x) {result += x.displayTree_(depth);});
  result += '\n' + depthString + 'End Children';
  return result;
};


/**
 * Returns a display version of the node's associated MathML tree.
 * @return {string} The MathML tree as string or EMPTY.
 * @private
 */
sre.SemanticNode.prototype.mathmlTreeString_ = function() {
  return this.mathmlTree ? this.mathmlTree.toString() : 'EMPTY';
};


/**
 * Adds a new annotation annotation if annotation is not empty.
 * @param {string} domain The domain.
 * @param {string} annotation The annotation.
 */
sre.SemanticNode.prototype.addAnnotation = function(domain, annotation) {
  if (annotation) {
    this.addAnnotation_(domain, annotation);
  }
};


/**
 * Adds a new annotation annotation.
 * @param {string} domain The domain.
 * @param {string} annotation The annotation.
 * @private
 */
sre.SemanticNode.prototype.addAnnotation_ = function(domain, annotation) {
  var content = this.annotation[domain];
  if (content) {
    content.push(annotation);
  } else {
    this.annotation[domain] = [annotation];
  }
};


/**
 * Retrieves the annotation annotations for a particular domain.
 * @param {string} domain The domain.
 * @return {Array.<string>} The annotation annotations.
 */
sre.SemanticNode.prototype.getAnnotation = function(domain) {
  var content = this.annotation[domain];
  return content ? content : [];
};


/**
 * Checks if a node has a particular annotation.
 * @param {string} domain The domain.
 * @param {string} annotation The annotation.
 * @return {boolean} True if the annotation is contained.
 */
sre.SemanticNode.prototype.hasAnnotation = function(domain, annotation) {
  var content = this.annotation[domain];
  if (!content) {
    return false;
  }
  return content.indexOf(annotation) !== -1;
};


/**
 * Parses a annotation string as given, for example, in an attribute.
 * @param {string} stateStr The state string for the annotation.
 */
sre.SemanticNode.prototype.parseAnnotation = function(stateStr) {
  var annotations = stateStr.split(';');
  for (var i = 0, l = annotations.length; i < l; i++) {
    var annotation = annotations[i].split(':');
    this.addAnnotation(annotation[0], annotation[1]);
  }
};

<|MERGE_RESOLUTION|>--- conflicted
+++ resolved
@@ -205,21 +205,17 @@
                      this.fencePointer]);
   }
   attributes.push([sre.SemanticNode.Attribute.ID, this.id]);
-<<<<<<< HEAD
   this.addExternalAttributes_(attributes);
   return attributes;
 };
+
 
 sre.SemanticNode.prototype.addExternalAttributes_ = function(attributes) {
   for (var attr in this.attributes) {
     attributes.push([attr, this.attributes[attr]]);
   }
 };
-=======
-  return attributes;
-};
-
->>>>>>> 2ebbef60
+
 
 /**
  * Turns annotation structure into an attribute.
