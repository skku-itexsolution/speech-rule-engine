// Copyright 2014 Volker Sorge
//
// Licensed under the Apache License, Version 2.0 (the "License");
// you may not use this file except in compliance with the License.
// You may obtain a copy of the License at
//
//      http://www.apache.org/licenses/LICENSE-2.0
//
// Unless required by applicable law or agreed to in writing, software
// distributed under the License is distributed on an "AS IS" BASIS,
// WITHOUT WARRANTIES OR CONDITIONS OF ANY KIND, either express or implied.
// See the License for the specific language governing permissions and
// limitations under the License.

/**
 * @fileoverview Utility functions for mathspeak rules.
 * @author volker.sorge@gmail.com (Volker Sorge)
 */

goog.provide('sre.MathspeakUtil');

goog.require('sre.BaseUtil');
goog.require('sre.DomUtil');
goog.require('sre.Messages');
goog.require('sre.Semantic');
goog.require('sre.SemanticProcessor');
goog.require('sre.SystemExternal');
goog.require('sre.XpathUtil');


goog.scope(function() {
var msg = sre.Messages;


/**
 * String function to separate text into single characters by adding
 * intermittent spaces.
 * @param {!Node} node The node to be processed.
 * @return {string} The spaced out text.
 */
sre.MathspeakUtil.spaceoutText = function(node) {
  return node.textContent.split('').join(' ');
};


/**
 * Spaces out content of the given node into new elements with single character
 * content.
 * @param {!Node} node The node to be processed.
 * @param {function(sre.SemanticNode)} correction A correction function applied
 *     to the newly created semantic node with single characters.
 * @return {Array.<Node>} List of single nodes.
 */
sre.MathspeakUtil.spaceoutNodes = function(node, correction) {
  var content = node.textContent.split('');
  var result = [];
  var processor = sre.SemanticProcessor.getInstance();
  var doc = node.ownerDocument;
  for (var i = 0, chr; chr = content[i]; i++) {
    var sn = processor.identifierNode(chr, sre.Semantic.Font.UNKNOWN, '');
    correction(sn);
    result.push(sn.xml(doc));
  }
  return result;

};


/**
 * Query function that splits into number nodes and content nodes.
 * @param {!Node} node The node to be processed.
 * @return {Array.<Node>} List of single number nodes.
 */
sre.MathspeakUtil.spaceoutNumber = function(node) {
  return sre.MathspeakUtil.spaceoutNodes(
      node,
      function(sn) {
        if (!sn.textContent.match(/\W/)) {
          sn.type = sre.Semantic.Type.NUMBER;
        }
      });
};


/**
 * Query function that splits into number nodes and content nodes.
 * @param {!Node} node The node to be processed.
 * @return {Array.<Node>} List of single identifier nodes.
 */
sre.MathspeakUtil.spaceoutIdentifier = function(node) {
  return sre.MathspeakUtil.spaceoutNodes(
      node,
      function(sn) {
        sn.font = sre.Semantic.Font.UNKNOWN;
        sn.type = sre.Semantic.Type.IDENTIFIER;
      });
};


/**
 * Tags that serve as a nesting barrier by default.
 * @type {Array.<sre.Semantic.Type>}
 */
sre.MathspeakUtil.nestingBarriers = [
  sre.Semantic.Type.CASES,
  sre.Semantic.Type.CELL,
  sre.Semantic.Type.INTEGRAL,
  sre.Semantic.Type.LINE,
  sre.Semantic.Type.MATRIX,
  sre.Semantic.Type.MULTILINE,
  sre.Semantic.Type.OVERSCORE,
  sre.Semantic.Type.ROOT,
  sre.Semantic.Type.ROW,
  sre.Semantic.Type.SQRT,
  sre.Semantic.Type.SUBSCRIPT,
  sre.Semantic.Type.SUPERSCRIPT,
  sre.Semantic.Type.TABLE,
  sre.Semantic.Type.UNDERSCORE,
  sre.Semantic.Type.VECTOR
];


/**
 * Dictionary to store the nesting depth of each node.
 * @type {Object.<Object.<number>>}
 */
sre.MathspeakUtil.nestingDepth = {};


/**
 * Resets the nesting depth parameters. Method should be used on every new
 * expression.
 * @param {Node} node The node to translate.
 * @return {Array.<Node>} Array containing the original node only.
 */
sre.MathspeakUtil.resetNestingDepth = function(node) {
  sre.MathspeakUtil.nestingDepth = {};
  return [node];
};


/**
 * Computes the depth of nested descendants of a particular set of tags for a
 * node.
 * @param {string} type The type of nesting depth.
 * @param {!Node} node The XML node to check.
 * @param {Array.<string>} tags The tags to be considered for the nesting depth.
 * @param {Array.<sre.Semantic.Attr>=} opt_barrierTags Optional list of tags
 *     that serve as barrier.
 * @param {Object.<string>=} opt_barrierAttrs Attribute value pairs that
 *     serve as barrier.
 * @param {function(!Node): boolean=} opt_func A function that overrides both
 *     tags and attribute barriers, i.e., if function returns true it will be
 *     considered as barrier, otherwise tags and attributes will be considered.
 * @return {number} The nesting depth.
 */
sre.MathspeakUtil.getNestingDepth = function(type, node, tags, opt_barrierTags,
                                             opt_barrierAttrs, opt_func) {
  opt_barrierTags = opt_barrierTags || sre.MathspeakUtil.nestingBarriers;
  opt_barrierAttrs = opt_barrierAttrs || {};
  opt_func = opt_func || function(node) { return false; };
  var xmlText = new sre.SystemExternal.xmldom.XMLSerializer().
          serializeToString(node);
  if (!sre.MathspeakUtil.nestingDepth[type]) {
    sre.MathspeakUtil.nestingDepth[type] = {};
  }
  if (sre.MathspeakUtil.nestingDepth[type][xmlText]) {
    return sre.MathspeakUtil.nestingDepth[type][xmlText];
  }
  if (opt_func(node) || tags.indexOf(node.tagName) < 0) {
    return 0;
  }
  var depth = sre.MathspeakUtil.computeNestingDepth_(
      node, tags, sre.BaseUtil.setdifference(opt_barrierTags, tags),
      opt_barrierAttrs, opt_func, 0);
  sre.MathspeakUtil.nestingDepth[type][xmlText] = depth;
  return depth;
};


/**
 * Checks if a node contains given attribute value pairs.
 * @param {!Node} node The XML node to check.
 * @param {Object.<string>} attrs Attribute value pairs.
 * @return {boolean} True if all attributes are contained and have the given
 *     values.
 */
sre.MathspeakUtil.containsAttr = function(node, attrs) {
  if (!node.attributes) {
    return false;
  }
  var attributes = sre.DomUtil.toArray(node.attributes);
  for (var i = 0, attr; attr = attributes[i]; i++) {
    if (attrs[attr.nodeName] === attr.nodeValue) {
      return true;
    }
  }
  return false;
};


/**
 * Computes the depth of nested descendants of a particular set of tags for a
 * node recursively.
 * @param {!Node} node The XML node to process.
 * @param {Array.<string>} tags The tags to be considered for the nesting depth.
 * @param {Array.<string>} barriers List of tags that serve as barrier.
 * @param {Object.<string>} attrs Attribute value pairs that serve as
 *     barrier.
 * @param {function(!Node): boolean} func A function that overrides both tags
 *     and attribute barriers, i.e., if function returns true it will be
 *     considered as barrier, otherwise tags and attributes will be considered.
 * @param {number} depth Accumulator for the nesting depth that is computed.
 * @return {number} The nesting depth.
 * @private
 */
sre.MathspeakUtil.computeNestingDepth_ = function(
    node, tags, barriers, attrs, func, depth) {
  if (func(node) ||
      barriers.indexOf(node.tagName) > -1 ||
      sre.MathspeakUtil.containsAttr(node, attrs))
  {
    return depth;
  }
  if (tags.indexOf(node.tagName) > -1) {
    depth++;
  }
  if (!node.childNodes || node.childNodes.length === 0) {
    return depth;
  }
  var children = sre.DomUtil.toArray(node.childNodes);
  return Math.max.apply(null, children.map(
      function(subNode) {
        return sre.MathspeakUtil.computeNestingDepth_(
            subNode, tags, barriers, attrs, func, depth);
      }));
};


// TODO (sorge) Refactor the following to functions wrt. style attribute.
/**
 * Computes and returns the nesting depth of fraction nodes.
 * @param {!Node} node The fraction node.
 * @return {number} The nesting depth. 0 if the node is not a fraction.
 */
sre.MathspeakUtil.fractionNestingDepth = function(node) {
  return sre.MathspeakUtil.getNestingDepth(
      'fraction', node, ['fraction'], sre.MathspeakUtil.nestingBarriers, {},
      msg.MS_FUNC.FRAC_NEST_DEPTH);
};


/**
 * Computes disambiguations for nested fractions.
 * @param {!Node} node The fraction node.
 * @param {string} expr The disambiguating expression.
 * @param {string=} opt_end Optional end expression.
 * @return {string} The disambiguating string.
 */
sre.MathspeakUtil.nestedFraction = function(node, expr, opt_end) {
  var depth = sre.MathspeakUtil.fractionNestingDepth(node);
  var annotation = Array.apply(null, Array(depth)).map(x => expr);
  if (opt_end) {
    annotation.push(opt_end);
  }
  return annotation.join(msg.REGEXP.JOINER_FRAC);
};


/**
 * Opening string for fractions in Mathspeak verbose mode.
 * @param {!Node} node The fraction node.
 * @return {string} The opening string.
 */
sre.MathspeakUtil.openingFractionVerbose = function(node) {
  return sre.MathspeakUtil.nestedFraction(node, msg.MS.START, msg.MS.FRAC_V);
};


/**
 * Closing string for fractions in Mathspeak verbose mode.
 * @param {!Node} node The fraction node.
 * @return {string} The closing string.
 */
sre.MathspeakUtil.closingFractionVerbose = function(node) {
  return sre.MathspeakUtil.nestedFraction(node, msg.MS.END, msg.MS.FRAC_V);
};


/**
 * Middle string for fractions in Mathspeak verbose mode.
 * @param {!Node} node The fraction node.
 * @return {string} The middle string.
 */
sre.MathspeakUtil.overFractionVerbose = function(node) {
  return sre.MathspeakUtil.nestedFraction(node, msg.MS.FRAC_OVER);
};


/**
 * Opening string for fractions in Mathspeak brief mode.
 * @param {!Node} node The fraction node.
 * @return {string} The opening string.
 */
sre.MathspeakUtil.openingFractionBrief = function(node) {
  return sre.MathspeakUtil.nestedFraction(node, msg.MS.START, msg.MS.FRAC_B);
};


/**
 * Closing string for fractions in Mathspeak brief mode.
 * @param {!Node} node The fraction node.
 * @return {string} The closing string.
 */
sre.MathspeakUtil.closingFractionBrief = function(node) {
  return sre.MathspeakUtil.nestedFraction(node, msg.MS.END, msg.MS.FRAC_B);
};


/**
 * Opening string for fractions in Mathspeak superbrief mode.
 * @param {!Node} node The fraction node.
 * @return {string} The opening string.
 */
sre.MathspeakUtil.openingFractionSbrief = function(node) {
  var depth = sre.MathspeakUtil.fractionNestingDepth(node);
  if (depth === 1) {
    return msg.MS.FRAC_S;
  }
  return msg.MS_FUNC.COMBINE_NESTED_FRACTION(
      msg.MS.NEST_FRAC, msg.MS_FUNC.RADICAL_NEST_DEPTH(depth - 1),
      msg.MS.FRAC_S);
};


/**
 * Closing string for fractions in Mathspeak superbrief mode.
 * @param {!Node} node The fraction node.
 * @return {string} The closing string.
 */
sre.MathspeakUtil.closingFractionSbrief = function(node) {
  var depth = sre.MathspeakUtil.fractionNestingDepth(node);
  if (depth === 1) {
    return msg.MS.ENDFRAC;
  }
  return msg.MS_FUNC.COMBINE_NESTED_FRACTION(
      msg.MS.NEST_FRAC,
      msg.MS_FUNC.RADICAL_NEST_DEPTH(depth - 1),
      msg.MS.ENDFRAC);
};


/**
 * Middle string for fractions in Mathspeak superbrief mode.
 * @param {!Node} node The fraction node.
 * @return {string} The middle string.
 */
sre.MathspeakUtil.overFractionSbrief = function(node) {
  var depth = sre.MathspeakUtil.fractionNestingDepth(node);
  if (depth === 1) {
    return msg.MS.FRAC_OVER;
  }
  return msg.MS_FUNC.COMBINE_NESTED_FRACTION(
      msg.MS.NEST_FRAC,
      msg.MS_FUNC.RADICAL_NEST_DEPTH(depth - 1),
      msg.MS.FRAC_OVER);
};


// Number transformation
/**
 * String representation of zero to nineteen.
 * @type {Array.<string>}
 * @private
 */
sre.MathspeakUtil.onesNumbers_ = [
  '', 'one', 'two', 'three', 'four', 'five', 'six', 'seven', 'eight', 'nine',
  'ten', 'eleven', 'twelve', 'thirteen', 'fourteen', 'fifteen', 'sixteen',
  'seventeen', 'eighteen', 'nineteen'
];


/**
 * String representation of twenty to ninety.
 * @type {Array.<string>}
 * @private
 */
sre.MathspeakUtil.tensNumbers_ = [
  '', '', 'twenty', 'thirty', 'forty', 'fifty', 'sixty', 'seventy', 'eighty',
  'ninety'
];


/**
 * String representation of thousand to decillion.
 * @type {Array.<string>}
 * @private
 */
sre.MathspeakUtil.largeNumbers_ = [
  '', 'thousand', 'million', 'billion', 'trillion', 'quadrillion',
  'quintillion', 'sextillion', 'septillion', 'octillion', 'nonillion',
  'decillion'
];


/**
 * Translates a number of up to twelve digits into a string representation.
 * @param {number} number The number to translate.
 * @return {string} The string representation of that number.
 * @private
 */
sre.MathspeakUtil.hundredsToWords_ = function(number) {
  var n = number % 1000;
  var str = '';
  str += sre.MathspeakUtil.onesNumbers_[Math.floor(n / 100)] ?
      sre.MathspeakUtil.onesNumbers_[Math.floor(n / 100)] + '-hundred' : '';
  n = n % 100;
  if (n) {
    str += str ? '-' : '';
<<<<<<< HEAD
    str += sre.MathspeakUtil.onesNumbers[n] ||
        (sre.MathspeakUtil.tensNumbers[Math.floor(n / 10)] +
        (n % 10 ? '-' + sre.MathspeakUtil.onesNumbers[n % 10] : ''));
=======
    str += sre.MathspeakUtil.onesNumbers_[n] ||
        (sre.MathspeakUtil.tensNumbers_[Math.floor(n / 10)] +
        (n % 10 ? '-' + sre.MathspeakUtil.onesNumbers_[n % 10] : ''));
>>>>>>> ed80fd05
  }
  return str;
};


/**
 * Translates a number of up to twelve digits into a string representation.
 * @param {number} number The number to translate.
 * @return {string} The string representation of that number.
 */
sre.MathspeakUtil.numberToWords = function(number) {
  if (number >= Math.pow(10, 36)) {
    return number.toString();
  }
  var pos = 0;
  var str = '';
  while (number > 0) {
    var hundreds = number % 1000;
    if (hundreds) {
<<<<<<< HEAD
      str = sre.MathspeakUtil.hundredsToWords(number % 1000) +
          (pos ? '-' + sre.MathspeakUtil.largeNumbers[pos] +
=======
      str = sre.MathspeakUtil.hundredsToWords_(number % 1000) +
          (pos ? '-' + sre.MathspeakUtil.largeNumbers_[pos] +
>>>>>>> ed80fd05
          '-' : '') +
          str;
    }
    number = Math.floor(number / 1000);
    pos++;
  }
  return str.replace(/-$/, '');
};


/**
 * Translates a number of up to twelve digits into a string representation of
 * its ordinal.
 * @param {number} num The number to translate.
 * @param {boolean} plural A flag indicating if the ordinal is in plural.
 * @return {string} The ordinal of the number as string.
 */
sre.MathspeakUtil.numberToOrdinal = function(num, plural) {
  if (num === 1) {
    return plural ? 'oneths' : 'oneth';
  }
  if (num === 2) {
    return plural ? 'halves' : 'half';
  }
  var ordinal = sre.MathspeakUtil.wordOrdinal(num);
  return plural ? ordinal + 's' : ordinal;
};


/**
 * Creates a word ordinal string from a number.
 * @param {number} number The number to be converted.
 * @return {string} The ordinal string.
 */
sre.MathspeakUtil.wordOrdinal = function(number) {
  var ordinal = sre.MathspeakUtil.numberToWords(number);
  if (ordinal.match(/one$/)) {
    ordinal = ordinal.slice(0, -3) + 'first';
  } else if (ordinal.match(/two$/)) {
    ordinal = ordinal.slice(0, -3) + 'second';
  } else if (ordinal.match(/three$/)) {
    ordinal = ordinal.slice(0, -5) + 'third';
  } else if (ordinal.match(/five$/)) {
    ordinal = ordinal.slice(0, -4) + 'fifth';
  } else if (ordinal.match(/eight$/)) {
    ordinal = ordinal.slice(0, -5) + 'eighth';
  } else if (ordinal.match(/nine$/)) {
    ordinal = ordinal.slice(0, -4) + 'ninth';
  } else if (ordinal.match(/twelve$/)) {
    ordinal = ordinal.slice(0, -6) + 'twelfth';
  } else if (ordinal.match(/ty$/)) {
    ordinal = ordinal.slice(0, -2) + 'tieth';
  } else {
    ordinal = ordinal + 'th';
  }
  return ordinal;
};


/**
 * Creates a simple ordinal string from a number.
 * @param {number} number The number to be converted.
 * @return {string} The ordinal string.
 */
sre.MathspeakUtil.simpleOrdinal = function(number) {
  var tens = number % 100;
  var numStr = number.toString();
  if (tens > 10 && tens < 20) {
    return numStr + 'th';
  }
  switch (number % 10) {
    case 1:
      return numStr + 'st';
    case 2:
      return numStr + 'nd';
    case 3:
      return numStr + 'rd';
    default:
      return numStr + 'th';
  }
};


/**
 * Simple counter function for counting ordinals.
 * @param {!Node} node The node for the context function.
 * @param {string} context The context string.
 * @return {function(): string} The context function returning ordinals.
 */
sre.MathspeakUtil.ordinalCounter = function(node, context) {
  var counter = 0;
  return function() {
    return sre.MathspeakUtil.simpleOrdinal(++counter) + ' ' + context;
  };
};


/**
 * Checks if a fraction is a convertible vulgar fraction. In this case it
 * translates enumerator and the denominator.
 * @param {!Node} node Fraction node to be translated.
 * @return {{convertible: boolean,
 *           content: (string|undefined),
 *           denominator: (number|undefined),
 *           enumerator: (number|undefined)}} If convertible denominator and
 *     enumerator are set. Otherwise only the text content is given.
 * @private
 */
sre.MathspeakUtil.convertVulgarFraction_ = function(node) {
  if (!node.childNodes || !node.childNodes[0] ||
      !node.childNodes[0].childNodes ||
      node.childNodes[0].childNodes.length < 2 ||
      node.childNodes[0].childNodes[0].tagName !==
          sre.SemanticAttr.Type.NUMBER ||
      node.childNodes[0].childNodes[0].getAttribute('role') !==
          sre.SemanticAttr.Role.INTEGER ||
      node.childNodes[0].childNodes[1].tagName !==
          sre.SemanticAttr.Type.NUMBER ||
      node.childNodes[0].childNodes[1].getAttribute('role') !==
          sre.SemanticAttr.Role.INTEGER
  ) {
    return {convertible: false,
      content: node.textContent};
  }
  var denStr = node.childNodes[0].childNodes[1].textContent;
  var enumStr = node.childNodes[0].childNodes[0].textContent;
  var denominator = Number(denStr);
  var enumerator = Number(enumStr);
  if (isNaN(denominator) || isNaN(enumerator)) {
    return {convertible: false,
      content: enumStr + ' ' + msg.MS.FRAC_OVER + ' ' + denStr};
  }
  return {convertible: true,
    enumerator: enumerator,
    denominator: denominator};
};


/**
 * Converts a vulgar fraction into string representation of enumerator and
 * denominator as ordinal.
 * @param {!Node} node Fraction node to be translated.
 * @return {string} The string representation if it is a valid vulgar fraction.
 */
sre.MathspeakUtil.vulgarFraction = function(node) {
  var conversion = sre.MathspeakUtil.convertVulgarFraction_(node);
  if (conversion.convertible &&
      conversion.enumerator &&
      conversion.denominator) {
    return sre.MathspeakUtil.numberToWords(conversion.enumerator) + ' ' +
        sre.MathspeakUtil.numberToOrdinal(conversion.denominator,
        conversion.enumerator !== 1);
  }
  return conversion.content || '';
};


/**
 * Checks if a vulgar fraction is small enough to be convertible to string in
 * MathSpeak, i.e. enumerator in [1..9] and denominator in [1..99].
 * @param {!Node} node Fraction node to be tested.
 * @param {number} enumer Enumerator maximum.
 * @param {number} denom Denominator maximum.
 * @return {boolean} True if it is a valid, small enough fraction.
 */
sre.MathspeakUtil.vulgarFractionSmall = function(node, enumer, denom) {
  var conversion = sre.MathspeakUtil.convertVulgarFraction_(node);
  if (conversion.convertible) {
    var enumerator = conversion.enumerator;
    var denominator = conversion.denominator;
    return enumerator > 0 && enumerator < enumer &&
        denominator > 0 && denominator < denom;
  }
  return false;
};


/**
 * Custom query function to check if a vulgar fraction is small enough to be
 * spoken as numbers in MathSpeak.
 * @param {!Node} node Fraction node to be tested.
 * @return {!Array.<Node>} List containing the node if it is eligible. Otherwise
 *     empty.
 */
sre.MathspeakUtil.isSmallVulgarFraction = function(node) {
  return sre.MathspeakUtil.vulgarFractionSmall(node, 10, 100) ? [node] : [];
};


/**
 * Computes prefix for sub and superscript nodes.
 * @param {!Node} node Subscript node.
 * @param {string} init Initial prefix string.
 * @param {{sup: string, sub: string}} replace Prefix strings for sub and
 *     superscript.
 * @return {string} The complete prefix string.
 */
sre.MathspeakUtil.nestedSubSuper = function(node, init, replace) {
  while (node.parentNode) {
    var children = node.parentNode;
    var parent = children.parentNode;
    var nodeRole = node.getAttribute && node.getAttribute('role');
    if ((parent.tagName === sre.Semantic.Type.SUBSCRIPT &&
         node === children.childNodes[1]) ||
        (parent.tagName === sre.Semantic.Type.TENSOR && nodeRole &&
        (nodeRole === sre.Semantic.Role.LEFTSUB ||
        nodeRole === sre.Semantic.Role.RIGHTSUB))) {
      init = replace.sub + msg.REGEXP.JOINER_SUBSUPER + init;
    }
    if ((parent.tagName === sre.Semantic.Type.SUPERSCRIPT &&
         node === children.childNodes[1]) ||
        (parent.tagName === sre.Semantic.Type.TENSOR && nodeRole &&
        (nodeRole === sre.Semantic.Role.LEFTSUPER ||
        nodeRole === sre.Semantic.Role.RIGHTSUPER))) {
      init = replace.sup + msg.REGEXP.JOINER_SUBSUPER + init;
    }
    node = parent;
  }
  return init.trim();
};


/**
 * Computes subscript prefix in verbose mode.
 * @param {!Node} node Subscript node.
 * @return {string} The prefix string.
 */
sre.MathspeakUtil.subscriptVerbose = function(node) {
  return sre.MathspeakUtil.nestedSubSuper(
      node, msg.MS.SUBSCRIPT, {sup: msg.MS.SUPER, sub: msg.MS.SUB});
};


/**
 * Computes subscript prefix in brief mode.
 * @param {!Node} node Subscript node.
 * @return {string} The prefix string.
 */
sre.MathspeakUtil.subscriptBrief = function(node) {
  return sre.MathspeakUtil.nestedSubSuper(
      node, msg.MS.SUB, {sup: msg.MS.SUP, sub: msg.MS.SUB});
};


/**
 * Computes subscript prefix in verbose mode.
 * @param {!Node} node Subscript node.
 * @return {string} The prefix string.
 */
sre.MathspeakUtil.superscriptVerbose = function(node) {
  return sre.MathspeakUtil.nestedSubSuper(
      node, msg.MS.SUPERSCRIPT, {sup: msg.MS.SUPER, sub: msg.MS.SUB});
};


/**
 * Computes subscript prefix in brief mode.
 * @param {!Node} node Subscript node.
 * @return {string} The prefix string.
 */
sre.MathspeakUtil.superscriptBrief = function(node) {
  return sre.MathspeakUtil.nestedSubSuper(
      node, msg.MS.SUP, {sup: msg.MS.SUP, sub: msg.MS.SUB});
};


/**
 * Computes subscript prefix in verbose mode.
 * @param {!Node} node Subscript node.
 * @return {string} The prefix string.
 */
sre.MathspeakUtil.baselineVerbose = function(node) {
  var baseline = sre.MathspeakUtil.nestedSubSuper(
      node, '', {sup: msg.MS.SUPER, sub: msg.MS.SUB});
  if (!baseline) {
    return msg.MS.BASELINE;
  }
  return baseline.replace(new RegExp(msg.MS.SUB + '$'), msg.MS.SUBSCRIPT).
      replace(new RegExp(msg.MS.SUPER + '$'), msg.MS.SUPERSCRIPT);
};


/**
 * Computes subscript prefix in brief mode.
 * @param {!Node} node Subscript node.
 * @return {string} The prefix string.
 */
sre.MathspeakUtil.baselineBrief = function(node) {
  var baseline = sre.MathspeakUtil.nestedSubSuper(
      node, '', {sup: msg.MS.SUP, sub: msg.MS.SUB});
  return baseline || msg.MS.BASE;
};


// TODO (sorge) Refactor the following to functions wrt. style attribute.
/**
 * Computes and returns the nesting depth of radical nodes.
 * @param {!Node} node The radical node.
 * @return {number} The nesting depth. 0 if the node is not a radical.
 */
sre.MathspeakUtil.radicalNestingDepth = function(node) {
  return sre.MathspeakUtil.getNestingDepth(
      'radical', node, ['sqrt', 'root'], sre.MathspeakUtil.nestingBarriers, {});
};


/**
 * Nested string for radicals in Mathspeak mode putting together the nesting
 * depth with a pre- and postfix string that depends on the speech style.
 * @param {!Node} node The radical node.
 * @param {string} prefix A prefix string.
 * @param {string} postfix A postfix string.
 * @return {string} The opening string.
 */
sre.MathspeakUtil.nestedRadical = function(node, prefix, postfix) {
  var depth = sre.MathspeakUtil.radicalNestingDepth(node);
  var index = sre.MathspeakUtil.getRootIndex(node);
  postfix = index ? msg.MS_FUNC.COMBINE_ROOT_INDEX(postfix, index) : postfix;
  if (depth === 1) {
    return postfix;
  }
  return msg.MS_FUNC.COMBINE_NESTED_RADICAL(
      prefix, msg.MS_FUNC.RADICAL_NEST_DEPTH(depth - 1), postfix);
};


/**
 * A string indexing the root.
 * @param {!Node} node The radical node.
 * @return {string} The localised indexing string if it exists.
 */
sre.MathspeakUtil.getRootIndex = function(node) {
  var content = node.tagName === 'sqrt' ? '2' :
      // TODO (sorge): Make that safer?
      sre.XpathUtil.evalXPath('children/*[1]', node)[0].textContent.trim();
  return msg.MS_ROOT_INDEX[content] || '';
};


/**
 * Opening string for radicals in Mathspeak verbose mode.
 * @param {!Node} node The radical node.
 * @return {string} The opening string.
 */
sre.MathspeakUtil.openingRadicalVerbose = function(node) {
  return sre.MathspeakUtil.nestedRadical(node, msg.MS.NESTED, msg.MS.STARTROOT);
};


/**
 * Closing string for radicals in Mathspeak verbose mode.
 * @param {!Node} node The radical node.
 * @return {string} The closing string.
 */
sre.MathspeakUtil.closingRadicalVerbose = function(node) {
  return sre.MathspeakUtil.nestedRadical(node, msg.MS.NESTED, msg.MS.ENDROOT);
};


/**
 * Middle string for radicals in Mathspeak verbose mode.
 * @param {!Node} node The radical node.
 * @return {string} The middle string.
 */
sre.MathspeakUtil.indexRadicalVerbose = function(node) {
  return sre.MathspeakUtil.nestedRadical(node, msg.MS.NESTED,
                                         msg.MS.ROOTINDEX);
};


/**
 * Opening string for radicals in Mathspeak brief mode.
 * @param {!Node} node The radical node.
 * @return {string} The opening string.
 */
sre.MathspeakUtil.openingRadicalBrief = function(node) {
  return sre.MathspeakUtil.nestedRadical(node, msg.MS.NEST_ROOT,
                                         msg.MS.STARTROOT);
};


/**
 * Closing string for radicals in Mathspeak brief mode.
 * @param {!Node} node The radical node.
 * @return {string} The closing string.
 */
sre.MathspeakUtil.closingRadicalBrief = function(node) {
  return sre.MathspeakUtil.nestedRadical(node, msg.MS.NEST_ROOT,
                                         msg.MS.ENDROOT);
};


/**
 * Middle string for radicals in Mathspeak superbrief mode.
 * @param {!Node} node The radical node.
 * @return {string} The middle string.
 */
sre.MathspeakUtil.indexRadicalBrief = function(node) {
  return sre.MathspeakUtil.nestedRadical(node, msg.MS.NEST_ROOT,
                                         msg.MS.ROOTINDEX);
};


/**
 * Opening string for radicals in Mathspeak superbrief mode.
 * @param {!Node} node The radical node.
 * @return {string} The opening string.
 */
sre.MathspeakUtil.openingRadicalSbrief = function(node) {
  return sre.MathspeakUtil.nestedRadical(node, msg.MS.NEST_ROOT, msg.MS.ROOT);
};


/**
 * Middle string for radicals in Mathspeak superbrief mode.
 * @param {!Node} node The radical node.
 * @return {string} The middle string.
 */
sre.MathspeakUtil.indexRadicalSbrief = function(node) {
  return sre.MathspeakUtil.nestedRadical(node, msg.MS.NEST_ROOT, msg.MS.INDEX);
};


/**
 * Computes and returns the nesting depth of underscore nodes.
 * @param {!Node} node The underscore node.
 * @return {number} The nesting depth. 0 if the node is not an underscore.
 */
sre.MathspeakUtil.underscoreNestingDepth = function(node) {
  return sre.MathspeakUtil.getNestingDepth(
      'underscore', node, ['underscore'], sre.MathspeakUtil.nestingBarriers,
      {},
      function(node) {
        return node.tagName &&
            node.tagName === sre.Semantic.Type.UNDERSCORE &&
            node.childNodes[0].childNodes[1].getAttribute('role') ===
            sre.Semantic.Role.UNDERACCENT;
      });
};


/**
 * String function to construct and underscript prefix.
 * @param {!Node} node The underscore node.
 * @return {string} The correct prefix string.
 */
sre.MathspeakUtil.nestedUnderscore = function(node) {
  var depth = sre.MathspeakUtil.underscoreNestingDepth(node);
  return Array(depth).join(msg.MS.UNDER) + msg.MS.UNDERSCRIPT;
};


/**
 * Computes and returns the nesting depth of overscore nodes.
 * @param {!Node} node The overscore node.
 * @return {number} The nesting depth. 0 if the node is not an overscore.
 */
sre.MathspeakUtil.overscoreNestingDepth = function(node) {
  return sre.MathspeakUtil.getNestingDepth(
      'overscore', node, ['overscore'], sre.MathspeakUtil.nestingBarriers,
      {},
      function(node) {
        return node.tagName &&
            node.tagName === sre.Semantic.Type.OVERSCORE &&
            node.childNodes[0].childNodes[1].getAttribute('role') ===
            sre.Semantic.Role.OVERACCENT;
      });
};


/**
 * String function to construct and overscript prefix.
 * @param {!Node} node The overscore node.
 * @return {string} The correct prefix string.
 */
sre.MathspeakUtil.nestedOverscore = function(node) {
  var depth = sre.MathspeakUtil.overscoreNestingDepth(node);
  return Array(depth).join(msg.MS.OVER) + msg.MS.OVERSCRIPT;
};


/**
 * Query function that Checks if we have a simple determinant in the sense that
 * every cell only contains single letters or numbers.
 * @param {!Node} node The determinant node.
 * @return {Array.<Node>} List containing input node if true.
 */
sre.MathspeakUtil.determinantIsSimple = function(node) {
  if (node.tagName !== sre.Semantic.Type.MATRIX ||
      node.getAttribute('role') !== sre.Semantic.Role.DETERMINANT) {
    return [];
  }
  var cells = sre.XpathUtil.evalXPath(
      'children/row/children/cell/children/*', node);
  for (var i = 0, cell; cell = cells[i]; i++) {
    if (cell.tagName === sre.Semantic.Type.NUMBER) {
      continue;
    }
    if (cell.tagName === sre.Semantic.Type.IDENTIFIER) {
      var role = cell.getAttribute('role');
      if (role === sre.Semantic.Role.LATINLETTER ||
          role === sre.Semantic.Role.GREEKLETTER ||
          role === sre.Semantic.Role.OTHERLETTER) {
        continue;
      }
    }
    return [];
  }
  return [node];
};


/**
 * Generate constraints for the specialised baseline rules of relation
 * sequences.
 * @return {string} The constraint string.
 */
sre.MathspeakUtil.generateBaselineConstraint = function() {
  var ignoreElems = ['subscript', 'superscript', 'tensor'];
  var mainElems = ['relseq', 'multrel'];
  var breakElems = ['fraction', 'punctuation', 'fenced', 'sqrt', 'root'];

  var ancestrify = function(elemList) {
    return elemList.map(function(elem) {return 'ancestor::' + elem;});
  };

  var notify = function(elem) {
    return 'not(' + elem + ')';
  };

  var prefix = 'ancestor::*/following-sibling::*';
  var middle = notify(ancestrify(ignoreElems).join(' or '));
  var mainList = ancestrify(mainElems);
  var breakList = ancestrify(breakElems);
  var breakCstrs = [];
  for (var i = 0, brk; brk = breakList[i]; i++) {
    breakCstrs = breakCstrs.concat(
        mainList.map(function(elem) {return brk + '/' + elem;}));
  }
  var postfix = notify(breakCstrs.join(' | '));
  return [prefix, middle, postfix].join(' and ');
};


/**
 * Removes parentheses around a label.
 * @param {!Node} node The label to be processed.
 * @return {string} The text of the label.
 */
sre.MathspeakUtil.removeParens = function(node) {
  if (!node.childNodes.length ||
      !node.childNodes[0].childNodes.length ||
      !node.childNodes[0].childNodes[0].childNodes.length) {
    return '';
  }
  var content = node.childNodes[0].childNodes[0].childNodes[0].textContent;
  return content.match(/^\(.+\)$/) ? content.slice(1, -1) : content;
};


// Generating rules for tensors.
/**
 * Component strings for tensor speech rules.
 * @enum {string}
 * @private
 */
sre.MathspeakUtil.componentString_ = {
  3 : 'CSFleftsuperscript',
  4 : 'CSFleftsubscript',
  2 : 'CSFbaseline',
  1 : 'CSFrightsubscript',
  0 : 'CSFrightsuperscript'
};


/**
 * Child number translation for tensor speech rules.
 * @enum {number}
 * @private
 */
sre.MathspeakUtil.childNumber_ = {
  4 : 2,
  3 : 3,
  2 : 1,
  1 : 4,
  0 : 5
};


/**
 * Generates the rule strings and constraints for tensor rules.
 * @param {string} constellation Bitvector representing of possible tensor
 *     constellation.
 * @return {Array.<string>} A list consisting of additional constraints for the
 *     tensor rule, plus the strings for the verbose and brief rule, in that
 *     order.
 * @private
 */
sre.MathspeakUtil.generateTensorRuleStrings_ = function(constellation) {
  var constraints = [];
  var verbString = '';
  var briefString = '';
  var constel = parseInt(constellation, 2);

  for (var i = 0; i < 5; i++) {
    var childString = 'children/*[' + sre.MathspeakUtil.childNumber_[i] + ']';
    if (constel & 1) {
      var compString = sre.MathspeakUtil.componentString_[i % 5];
      verbString = '[t] ' + compString + 'Verbose; [n] ' + childString + ';' +
          verbString;
      briefString = '[t] ' + compString + 'Brief; [n] ' + childString + ';' +
          briefString;
    } else {
      constraints.unshift('name(' + childString + ')="empty"');
    }
    constel >>= 1;
  }
  constraints.push(verbString);
  constraints.push(briefString);
  return constraints;
};


/**
 * Generator for tensor speech rules.
 * @param {sre.MathStore} store The mathstore to which the rules are added.
 */
sre.MathspeakUtil.generateTensorRules = function(store) {
  // Constellations are built as bitvectors with the meaning:
  //
  //  lsub lsuper base rsub rsuper
  var defineRule = goog.bind(store.defineRule, store);
  var defineRulesAlias = goog.bind(store.defineRulesAlias, store);
  var defineSpecialisedRule = goog.bind(store.defineSpecialisedRule, store);
  var constellations = ['11111', '11110', '11101', '11100',
                        '10111', '10110', '10101', '10100',
                        '01111', '01110', '01101', '01100'
  ];
  for (var i = 0, constel; constel = constellations[i]; i++) {
    var name = 'tensor' + constel;
    var components = sre.MathspeakUtil.generateTensorRuleStrings_(constel);
    var briefStr = components.pop();
    var verbStr = components.pop();
    var verbList = [name, 'mathspeak.default', verbStr, 'self::tensor'].
        concat(components);
    var briefList = [name, 'mathspeak.brief', briefStr, 'self::tensor'].
        concat(components);
    // Rules without neighbour.
    defineRule.apply(null, verbList);
    defineRule.apply(null, briefList);
    defineSpecialisedRule(name, 'mathspeak.brief', 'mathspeak.sbrief');
    // Rules with baseline.
    var baselineStr = sre.MathspeakUtil.componentString_[2];
    verbStr += '; [t]' + baselineStr + 'Verbose';
    briefStr += '; [t]' + baselineStr + 'Brief';
    name = name + '-baseline';
    verbList = [name, 'mathspeak.default', verbStr, 'self::tensor',
                'following-sibling::*'].
        concat(components);
    briefList = [name, 'mathspeak.brief', briefStr, 'self::tensor',
                 'following-sibling::*'].
        concat(components);
    defineRule.apply(null, verbList);
    defineRule.apply(null, briefList);
    defineSpecialisedRule(name, 'mathspeak.brief', 'mathspeak.sbrief');
    // Rules without neighbour but baseline.
    var aliasList = [name, 'self::tensor', 'not(following-sibling::*)',
                     'ancestor::fraction|ancestor::punctuated|' +
                     'ancestor::fenced|ancestor::root|ancestor::sqrt|' +
                     'ancestor::relseq|ancestor::multirel|' +
                     '@embellished'].
        concat(components);
    defineRulesAlias.apply(null, aliasList);
  }
};


});  // goog.scope<|MERGE_RESOLUTION|>--- conflicted
+++ resolved
@@ -417,15 +417,9 @@
   n = n % 100;
   if (n) {
     str += str ? '-' : '';
-<<<<<<< HEAD
     str += sre.MathspeakUtil.onesNumbers[n] ||
         (sre.MathspeakUtil.tensNumbers[Math.floor(n / 10)] +
         (n % 10 ? '-' + sre.MathspeakUtil.onesNumbers[n % 10] : ''));
-=======
-    str += sre.MathspeakUtil.onesNumbers_[n] ||
-        (sre.MathspeakUtil.tensNumbers_[Math.floor(n / 10)] +
-        (n % 10 ? '-' + sre.MathspeakUtil.onesNumbers_[n % 10] : ''));
->>>>>>> ed80fd05
   }
   return str;
 };
@@ -445,13 +439,8 @@
   while (number > 0) {
     var hundreds = number % 1000;
     if (hundreds) {
-<<<<<<< HEAD
       str = sre.MathspeakUtil.hundredsToWords(number % 1000) +
           (pos ? '-' + sre.MathspeakUtil.largeNumbers[pos] +
-=======
-      str = sre.MathspeakUtil.hundredsToWords_(number % 1000) +
-          (pos ? '-' + sre.MathspeakUtil.largeNumbers_[pos] +
->>>>>>> ed80fd05
           '-' : '') +
           str;
     }
