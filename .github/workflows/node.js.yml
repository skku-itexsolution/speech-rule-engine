# This workflow will do a clean install of node dependencies, build the source
# code and run tests in block on the latest version of node.

name: Node.js CI

on:
  push:
    branches: [ develop ]
  pull_request:
    branches: [ develop ]

jobs:
  setup:
    runs-on: ubuntu-latest
    name: Compile SRE with locales
    steps:
      - uses: actions/checkout@v2
      - name: Setup Speech Rule Engine
        run: npm ci; npm run build --if-present; npm run pretest
      - name: Upload build
        uses: actions/upload-artifact@v2
        with:
          name: sre-library
          path: lib
          
  test:

    strategy:
      matrix:
<<<<<<< HEAD
        include: 
          - node-version: 15.x

    steps:
    - uses: actions/checkout@v2
    - name: Changes cloning method
      run: sed -i 's/git@github.com:/https:\/\/github.com\//' .gitmodules
    - name: Checkout submodules
      uses: srt32/git-actions@v0.0.3
      with:
        args: git submodule update --init --recursive
    - name: Use Node.js ${{ matrix.node-version }}
      uses: actions/setup-node@v1
      with:
        node-version: ${{ matrix.node-version }}
    - name: Setup test module
      run: cd sre-tests; sudo chmod -R 777 .; npm ci; npm run prepare
    - name: Setup Speech Rule Engine
      run: npm ci; npm run build --if-present
    - name: SRE Tests
      run: npm run actionTest
=======
        block: [base, walker, semantic, en, de, fr, es, it, nemeth]
    needs: setup
    runs-on: ubuntu-latest
    name: SRE jests tests for ${{ matrix.block }}
    steps:
      - uses: actions/checkout@v2
      - name: Downloading the build
        uses: actions/download-artifact@v2
        with:
          name: sre-library
          path: lib
      - name: Set up tests
        run: |
          sed -i 's/git@github.com:/https:\/\/github.com\//' .gitmodules
          git submodule update --init --recursive
          cd sre-tests; sudo chmod -R 777 .; npm ci
      - name: Run tests for ${{ matrix.block }}
        run: npm run actionTest js/json/${{ matrix.block }}
>>>>>>> ab51f577
<|MERGE_RESOLUTION|>--- conflicted
+++ resolved
@@ -27,29 +27,6 @@
 
     strategy:
       matrix:
-<<<<<<< HEAD
-        include: 
-          - node-version: 15.x
-
-    steps:
-    - uses: actions/checkout@v2
-    - name: Changes cloning method
-      run: sed -i 's/git@github.com:/https:\/\/github.com\//' .gitmodules
-    - name: Checkout submodules
-      uses: srt32/git-actions@v0.0.3
-      with:
-        args: git submodule update --init --recursive
-    - name: Use Node.js ${{ matrix.node-version }}
-      uses: actions/setup-node@v1
-      with:
-        node-version: ${{ matrix.node-version }}
-    - name: Setup test module
-      run: cd sre-tests; sudo chmod -R 777 .; npm ci; npm run prepare
-    - name: Setup Speech Rule Engine
-      run: npm ci; npm run build --if-present
-    - name: SRE Tests
-      run: npm run actionTest
-=======
         block: [base, walker, semantic, en, de, fr, es, it, nemeth]
     needs: setup
     runs-on: ubuntu-latest
@@ -67,5 +44,4 @@
           git submodule update --init --recursive
           cd sre-tests; sudo chmod -R 777 .; npm ci
       - name: Run tests for ${{ matrix.block }}
-        run: npm run actionTest js/json/${{ matrix.block }}
->>>>>>> ab51f577
+        run: npm run actionTest js/json/${{ matrix.block }}