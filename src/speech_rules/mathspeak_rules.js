// Copyright 2014 Volker Sorge
//
// Licensed under the Apache License, Version 2.0 (the "License");
// you may not use this file except in compliance with the License.
// You may obtain a copy of the License at
//
//      http://www.apache.org/licenses/LICENSE-2.0
//
// Unless required by applicable law or agreed to in writing, software
// distributed under the License is distributed on an "AS IS" BASIS,
// WITHOUT WARRANTIES OR CONDITIONS OF ANY KIND, either express or implied.
// See the License for the specific language governing permissions and
// limitations under the License.

/**
 * @fileoverview Mathspeak rules.
 * @author volker.sorge@gmail.com (Volker Sorge)
 */

goog.provide('sre.MathspeakRules');

goog.require('sre.MathStore');
goog.require('sre.MathmlStoreUtil');
goog.require('sre.MathspeakUtil');



/**
 * Rule initialization.
 * @constructor
 * @extends {sre.MathStore}
 */
sre.MathspeakRules = function() {
  sre.MathspeakRules.base(this, 'constructor');
};
goog.inherits(sre.MathspeakRules, sre.MathStore);
goog.addSingletonGetter(sre.MathspeakRules);


/**
 * @type {sre.MathStore}
 */
sre.MathspeakRules.mathStore = sre.MathspeakRules.getInstance();


/** @private */
sre.MathspeakRules.defineRule_ = goog.bind(
    sre.MathspeakRules.mathStore.defineRule,
    sre.MathspeakRules.mathStore);


/** @private */
sre.MathspeakRules.defineRuleAlias_ = goog.bind(
    sre.MathspeakRules.mathStore.defineRulesAlias,
    sre.MathspeakRules.mathStore);


/** @private */
sre.MathspeakRules.defineSpecialisedRule_ = goog.bind(
    sre.MathspeakRules.mathStore.defineSpecialisedRule,
    sre.MathspeakRules.mathStore);


/** @private */
sre.MathspeakRules.addContextFunction_ = goog.bind(
    sre.MathspeakRules.mathStore.contextFunctions.add,
    sre.MathspeakRules.mathStore.contextFunctions);


/** @private */
sre.MathspeakRules.addCustomQuery_ = goog.bind(
    sre.MathspeakRules.mathStore.customQueries.add,
    sre.MathspeakRules.mathStore.customQueries);


/** @private */
sre.MathspeakRules.addCustomString_ = goog.bind(
    sre.MathspeakRules.mathStore.customStrings.add,
    sre.MathspeakRules.mathStore.customStrings);


goog.scope(function() {
var defineRule = sre.MathspeakRules.defineRule_;
var defineRuleAlias = sre.MathspeakRules.defineRuleAlias_;
var defineSpecialisedRule = sre.MathspeakRules.defineSpecialisedRule_;

var addCQF = sre.MathspeakRules.addCustomQuery_;
var addCSF = sre.MathspeakRules.addCustomString_;
var addCTXF = sre.MathspeakRules.addContextFunction_;


/**
 * Initialize the custom functions.
 * @private
 */
sre.MathspeakRules.initCustomFunctions_ = function() {
  addCQF('CQFspaceoutNumber', sre.MathspeakUtil.spaceoutNumber);
  addCQF('CQFspaceoutIdentifier', sre.MathspeakUtil.spaceoutIdentifier);

  addCSF('CSFspaceoutText', sre.MathspeakUtil.spaceoutText);
  // Fraction function.
  addCSF('CSFopenFracVerbose', sre.MathspeakUtil.openingFractionVerbose);
  addCSF('CSFcloseFracVerbose', sre.MathspeakUtil.closingFractionVerbose);
  addCSF('CSFoverFracVerbose', sre.MathspeakUtil.overFractionVerbose);
  addCSF('CSFopenFracBrief', sre.MathspeakUtil.openingFractionBrief);
  addCSF('CSFcloseFracBrief', sre.MathspeakUtil.closingFractionBrief);
  addCSF('CSFopenFracSbrief', sre.MathspeakUtil.openingFractionSbrief);
  addCSF('CSFcloseFracSbrief', sre.MathspeakUtil.closingFractionSbrief);
  addCSF('CSFoverFracSbrief', sre.MathspeakUtil.overFractionSbrief);
  addCSF('CSFvulgarFraction', sre.MathspeakUtil.vulgarFraction);
  addCQF('CQFvulgarFractionSmall', sre.MathspeakUtil.isSmallVulgarFraction);

  // Radical function.
  addCSF('CSFopenRadicalVerbose', sre.MathspeakUtil.openingRadicalVerbose);
  addCSF('CSFcloseRadicalVerbose', sre.MathspeakUtil.closingRadicalVerbose);
  addCSF('CSFindexRadicalVerbose', sre.MathspeakUtil.indexRadicalVerbose);
  addCSF('CSFopenRadicalBrief', sre.MathspeakUtil.openingRadicalBrief);
  addCSF('CSFcloseRadicalBrief', sre.MathspeakUtil.closingRadicalBrief);
  addCSF('CSFindexRadicalBrief', sre.MathspeakUtil.indexRadicalBrief);
  addCSF('CSFopenRadicalSbrief', sre.MathspeakUtil.openingRadicalSbrief);
  addCSF('CSFindexRadicalSbrief', sre.MathspeakUtil.indexRadicalSbrief);

  // Sub- Superscript.
  addCSF('CSFsuperscriptVerbose', sre.MathspeakUtil.superscriptVerbose);
  addCSF('CSFsuperscriptBrief', sre.MathspeakUtil.superscriptBrief);
  addCSF('CSFsubscriptVerbose', sre.MathspeakUtil.subscriptVerbose);
  addCSF('CSFsubscriptBrief', sre.MathspeakUtil.subscriptBrief);
  addCSF('CSFbaselineVerbose', sre.MathspeakUtil.baselineVerbose);
  addCSF('CSFbaselineBrief', sre.MathspeakUtil.baselineBrief);

  // Over- Underscore.
  addCSF('CSFunderscript', sre.MathspeakUtil.nestedUnderscore);
  addCSF('CSFoverscript', sre.MathspeakUtil.nestedOverscore);

  addCTXF('CTXFordinalCounter', sre.MathspeakUtil.ordinalCounter);
  addCTXF('CTXFcontentIterator', sre.MathmlStoreUtil.contentIterator);

  // Layout related.
  addCQF('CQFdetIsSimple', sre.MathspeakUtil.determinantIsSimple);
<<<<<<< HEAD

  // Dummy.
  addCQF('CQFresetNesting', sre.MathspeakUtil.resetNestingDepth);

  // DIAGRAM: Temporary for testing:
=======
>>>>>>> c953f086
  addCSF('CSFRemoveParens', sre.MathspeakUtil.removeParens);
};


/**
 * Mathspeak rules.
 * @private
*/
sre.MathspeakRules.initMathspeakRules_ = function() {
  // Initial rule
  defineRule(
      'stree', 'mathspeak.default',
      '[n] ./*[1]', 'self::stree', 'CQFresetNesting');


  // Dummy rules
  defineRule(
      'unknown', 'mathspeak.default', '[n] text()',
      'self::unknown');

  defineRule(
      'protected', 'mathspeak.default', '[t] text()',
      'self::*', '@role="protected"');

  defineRule(
      'omit-empty', 'mathspeak.default',
      '[p] (pause:100)', // Pause necessary to voice separators between empty.
      'self::empty');
  defineRule(
      'blank-empty', 'mathspeak.default',
      '[t] "Blank"', 'self::empty', 'count(../*)=1',
      'name(../..)="cell" or name(../..)="line"');

  // Font rules
  defineRule(
      'font', 'mathspeak.default',
      '[t] @font (grammar:localFont); [n] self::* (grammar:ignoreFont=@font)',
      'self::*', '@font', 'not(contains(@grammar, "ignoreFont"))',
      '@font!="normal"');

  defineRule(
      'font-identifier-short', 'mathspeak.default',
      '[t] @font (grammar:localFont); [n] self::* (grammar:ignoreFont=@font)',
      'self::identifier', 'string-length(text())=1',
      '@font', 'not(contains(@grammar, "ignoreFont"))', '@font="normal"',
      '""=translate(text(), ' +
      '"abcdefghijklmnopqrstuvwxyz\u03B1\u03B2\u03B3\u03B4' +
      '\u03B5\u03B6\u03B7\u03B8\u03B9\u03BA\u03BB\u03BC\u03BD\u03BE\u03BF' +
      '\u03C0\u03C1\u03C2\u03C3\u03C4\u03C5\u03C6\u03C7\u03C8\u03C9' +
      'ABCDEFGHIJKLMNOPQRSTUVWXYZ\u0391\u0392\u0393\u0394' +
      '\u0395\u0396\u0397\u0398\u0399\u039A\u039B\u039C\u039D\u039E\u039F' +
      '\u03A0\u03A1\u03A3\u03A3\u03A4\u03A5\u03A6\u03A7\u03A8\u03A9", "")',
      '@role!="unit"');

  defineRule(
      'font-identifier', 'mathspeak.default',
      '[t] @font (grammar:localFont); [n] self::* (grammar:ignoreFont=@font)',
      'self::identifier', 'string-length(text())=1',
      '@font', '@font="normal"', 'not(contains(@grammar, "ignoreFont"))',
      '@role!="unit"');

  defineRule(
      'omit-font', 'mathspeak.default',
      '[n] self::* (grammar:ignoreFont=@font)',
      'self::identifier', 'string-length(text())=1', '@font',
      'not(contains(@grammar, "ignoreFont"))', '@font="italic"');

  defineRule(
      'german-font', 'mathspeak.default',
      '[t] "German"; [n] self::* (grammar:ignoreFont=@font)',
      'self::*', '@font', 'not(contains(@grammar, "ignoreFont"))',
      '@font="fraktur"');

  defineRule(
      'german-font', 'mathspeak.default',
      '[t] "bold German"; [n] self::* (grammar:ignoreFont=@font)',
      'self::*', '@font', 'not(contains(@grammar, "ignoreFont"))',
      '@font="bold-fraktur"');

  // Number rules
  defineRule(
      'number', 'mathspeak.default', '[n] text()', 'self::number');

  defineRule(
      'mixed-number', 'mathspeak.default',
      '[n] children/*[1]; [t] "and"; [n] children/*[2]; ',
      'self::number', '@role="mixed"');

  defineRule(
      'number-with-chars', 'mathspeak.default',
      '[t] "Number"; [m] CQFspaceoutNumber', 'self::number',
      '"" != translate(text(), "0123456789.,", "")',
      'text() != translate(text(), "0123456789.,", "")');

  defineSpecialisedRule(
      'number-with-chars', 'mathspeak.default', 'mathspeak.brief',
      '[t] "Num"; [m] CQFspaceoutNumber');
  defineSpecialisedRule(
      'number-with-chars', 'mathspeak.brief', 'mathspeak.sbrief');

  // Maybe duplicate this rule for self::text
  defineRule(
      'number-as-upper-word', 'mathspeak.default',
      '[t] "UpperWord"; [t] CSFspaceoutText', 'self::number',
      'string-length(text())>1', 'text()=translate(text(), ' +
      '"abcdefghijklmnopqrstuvwxyz\u03B1\u03B2\u03B3\u03B4' +
      '\u03B5\u03B6\u03B7\u03B8\u03B9\u03BA\u03BB\u03BC\u03BD\u03BE\u03BF' +
      '\u03C0\u03C1\u03C2\u03C3\u03C4\u03C5\u03C6\u03C7\u03C8\u03C9", ' +
      '"ABCDEFGHIJKLMNOPQRSTUVWXYZ\u0391\u0392\u0393\u0394' +
      '\u0395\u0396\u0397\u0398\u0399\u039A\u039B\u039C\u039D\u039E\u039F' +
      '\u03A0\u03A1\u03A3\u03A3\u03A4\u03A5\u03A6\u03A7\u03A8\u03A9")',
      '""=translate(text(), "ABCDEFGHIJKLMNOPQRSTUVWXYZ\u0391\u0392\u0393' +
      '\u0394\u0395\u0396\u0397\u0398\u0399\u039A\u039B\u039C\u039D\u039E' +
      '\u039F\u03A0\u03A1\u03A3\u03A3\u03A4\u03A5\u03A6\u03A7\u03A8\u03A9",' +
      '"")');

  defineRule(
      'number-baseline', 'mathspeak.default',
      '[t] "Baseline"; [n] text()',
      'self::number', 'not(contains(@grammar, "ignoreFont"))',
      'preceding-sibling::identifier',
      'preceding-sibling::*[1][@role="latinletter" or @role="greekletter" or' +
      ' @role="otherletter"]',
      'parent::*/parent::infixop[@role="implicit"]');
  defineSpecialisedRule(
      'number-baseline', 'mathspeak.default', 'mathspeak.brief',
      '[t] "Base"; [n] text()');
  defineSpecialisedRule(
      'number-baseline', 'mathspeak.brief', 'mathspeak.sbrief');


  defineRule(
      'number-baseline-font', 'mathspeak.default',
      '[t] "Baseline"; [t] @font; [n] self::* (grammar:ignoreFont=@font)',
      'self::number', '@font', 'not(contains(@grammar, "ignoreFont"))',
      '@font!="normal"', 'preceding-sibling::identifier',
      'preceding-sibling::*[@role="latinletter" or @role="greekletter" or' +
      ' @role="otherletter"]',
      'parent::*/parent::infixop[@role="implicit"]');
  defineSpecialisedRule(
      'number-baseline-font', 'mathspeak.default', 'mathspeak.brief',
      '[t] "Base"; [n] text()');
  defineSpecialisedRule(
      'number-baseline-font', 'mathspeak.brief', 'mathspeak.sbrief');

  // identifier
  defineRule(
      'identifier', 'mathspeak.default', '[m] CQFspaceoutIdentifier',
      'self::identifier', 'string-length(text())>1', '@role!="unit"',
      '@role!="protected"',
      'not(@font) or @font="normal" or contains(@grammar, "ignoreFont")');

  defineRule(
      'identifier', 'mathspeak.default', '[n] text()',
      'self::identifier', '@role="protected"');

  // minus sign
  defineRule(
      'negative', 'mathspeak.default',
      '[t] "negative"; [n] children/*[1]',
      'self::prefixop', '@role="negative"', 'children/identifier');
  defineRuleAlias(
      'negative',
      'self::prefixop', '@role="negative"', 'children/number');
  defineRuleAlias(
      'negative',
      'self::prefixop', '@role="negative"',
      'children/fraction[@role="vulgar"]');

  defineRule(
      'negative', 'mathspeak.default',
      '[t] "minus"; [n] children/*[1]',
      'self::prefixop', '@role="negative"');

  // Operator rules
  defineRule(
      'prefix', 'mathspeak.default',
      '[n] text(); [n] children/*[1]',
      'self::prefixop');
  defineRule(
      'postfix', 'mathspeak.default',
      '[n] children/*[1]; [n] text()',
      'self::postfixop');

  defineRule(
      'binary-operation', 'mathspeak.default',
      '[m] children/* (sepFunc:CTXFcontentIterator);', 'self::infixop');

  // Implicit times is currently ignored!
  defineRule(
      'implicit', 'mathspeak.default',
      '[m] children/*', 'self::infixop', '@role="implicit"');
  defineRuleAlias(
      'implicit', 'self::infixop', '@role="leftsuper" or' +
      ' @role="leftsub" or @role="rightsuper" or @role="rightsub"');

  defineRule('subtraction', 'mathspeak.default',
             '[m] children/* (separator:"minus");', 'self::infixop',
             '@role="subtraction"');

  // Function rules
  defineRule(
      'function-unknown', 'mathspeak.default',
      '[n] children/*[1]; [n] children/*[2]',
      'self::appl');

  defineRule(
      'function-prefix', 'mathspeak.default',
      '[n] children/*[1]; [n] children/*[2]',
      'self::appl', 'children/*[1][@role="prefix function"]');


  // Fences rules
  defineRule(
      'fences-open-close', 'mathspeak.default',
      '[n] content/*[1]; [n] children/*[1]; [n] content/*[2]',
      'self::fenced', '@role="leftright"');

  defineRule(
      'fences-neutral', 'mathspeak.default',
      '[t] "StartAbsoluteValue"; [n] children/*[1]; [t] "EndAbsoluteValue"',
      'self::fenced', '@role="neutral"',
      'content/*[1][text()]="|" or content/*[1][text()]="❘" or' +
      ' content/*[1][text()]="｜"');
  defineSpecialisedRule(
      'fences-neutral', 'mathspeak.default', 'mathspeak.sbrief',
      '[t] "AbsoluteValue"; [n] children/*[1]; [t] "EndAbsoluteValue"');
  defineRule(
      'fences-neutral', 'mathspeak.default',
      '[n] content/*[1]; [n] children/*[1]; [n] content/*[2]',
      'self::fenced', '@role="neutral"');


  // TODO (sorge) Maybe check for punctuated element and singleton?
  defineRule(
      'fences-set', 'mathspeak.default',
      '[t] "StartSet"; [n] children/*[1]; [t] "EndSet"',
      'self::fenced', '@role="leftright"', 'content/*[1][text()]="{"',
      'content/*[2][text()]="}"', 'count(children/*)=1',
      'not(name(../..)="appl")');
  defineSpecialisedRule(
      'fences-set', 'mathspeak.default', 'mathspeak.sbrief',
      '[t] "Set"; [n] children/*[1]; [t] "EndSet"');


  // Text rules
  defineRule(
      'text', 'mathspeak.default', '[n] text()', 'self::text');

  // Special symbols
  defineRule(
      'factorial', 'mathspeak.default', '[t] "factorial"', 'self::punctuation',
      'text()="!"', 'name(preceding-sibling::*[1])!="text"');
  defineRule(
      'minus', 'mathspeak.default', '[t] "minus"',
      'self::operator', 'text()="\u002D"');

  defineRule(
      'single-prime', 'mathspeak.default', '[t] "prime"',
      'self::punctuated', '@role="prime"', 'count(children/*)=1');
  defineRule(
      'double-prime', 'mathspeak.default', '[t] "double-prime"',
      'self::punctuated', '@role="prime"', 'count(children/*)=2');
  defineRule(
      'triple-prime', 'mathspeak.default', '[t] "triple-prime"',
      'self::punctuated', '@role="prime"', 'count(children/*)=3');
  defineRule(
      'quadruple-prime', 'mathspeak.default', '[t] "quadruple-prime"',
      'self::punctuated', '@role="prime"', 'count(children/*)=4');
  defineRule(
      'counted-prime', 'mathspeak.default',
      '[t] count(children/*); [t] "prime"',
      'self::punctuated', '@role="prime"');

  // Fraction rules

  defineRule(
      'fraction', 'mathspeak.default',
      '[t] CSFopenFracVerbose; [n] children/*[1];' +
          ' [t] CSFoverFracVerbose; [n] children/*[2]; [t] CSFcloseFracVerbose',
      'self::fraction');

  defineRule(
      'fraction', 'mathspeak.brief',
      '[t] CSFopenFracBrief; [n] children/*[1];' +
          ' [t] CSFoverFracVerbose; [n] children/*[2]; [t] CSFcloseFracBrief',
      'self::fraction');

  defineRule(
      'fraction', 'mathspeak.sbrief',
      '[t] CSFopenFracSbrief; [n] children/*[1];' +
          ' [t] CSFoverFracSbrief; [n] children/*[2]; [t] CSFcloseFracSbrief',
      'self::fraction');

  defineRule(
      'vulgar-fraction', 'mathspeak.default',
      '[t] CSFvulgarFraction',
      'self::fraction', '@role="vulgar"', 'CQFvulgarFractionSmall');
  defineSpecialisedRule(
      'vulgar-fraction', 'mathspeak.default', 'mathspeak.brief');
  defineSpecialisedRule(
      'vulgar-fraction', 'mathspeak.default', 'mathspeak.sbrief');

  defineRule(
      'continued-fraction-outer', 'mathspeak.default',
      '[t] "ContinuedFraction"; [n] children/*[1];' +
      '[t] "Over"; [n] children/*[2]',
      'self::fraction', 'not(ancestor::fraction)',
      'children/*[2]/descendant-or-self::*[@role="ellipsis" and ' +
      'not(following-sibling::*)]');
  defineSpecialisedRule(
      'continued-fraction-outer', 'mathspeak.default', 'mathspeak.brief',
      '[t] "ContinuedFrac"; [n] children/*[1];' +
      '[t] "Over"; [n] children/*[2]');
  defineSpecialisedRule(
      'continued-fraction-outer', 'mathspeak.brief', 'mathspeak.sbrief');

  defineRule(
      'continued-fraction-inner', 'mathspeak.default',
      '[t] "StartFraction"; [n] children/*[1];' +
      '[t] "Over"; [n] children/*[2]',
      'self::fraction', 'ancestor::fraction',
      'children/*[2]/descendant-or-self::*[@role="ellipsis" and ' +
      'not(following-sibling::*)]');
  defineSpecialisedRule(
      'continued-fraction-inner', 'mathspeak.default', 'mathspeak.brief',
      '[t] "StartFrac"; [n] children/*[1];' +
      '[t] "Over"; [n] children/*[2]');
  defineSpecialisedRule(
      'continued-fraction-inner', 'mathspeak.brief', 'mathspeak.sbrief',
      '[t] "Frac"; [n] children/*[1];' +
      '[t] "Over"; [n] children/*[2]');

  // Radical rules

  defineRule(
      'sqrt', 'mathspeak.default',
      '[t] CSFopenRadicalVerbose; [n] children/*[1];' +
          ' [t] CSFcloseRadicalVerbose',
      'self::sqrt');

  defineRule(
      'sqrt', 'mathspeak.brief',
      '[t] CSFopenRadicalBrief; [n] children/*[1];' +
          ' [t] CSFcloseRadicalBrief',
      'self::sqrt');

  defineRule(
      'sqrt', 'mathspeak.sbrief',
      '[t] CSFopenRadicalSbrief; [n] children/*[1];' +
          ' [t] CSFcloseRadicalBrief',
      'self::sqrt');

  defineRule(
      'root', 'mathspeak.default',
      '[t] CSFindexRadicalVerbose; [n] children/*[1];' +
          '[t] CSFopenRadicalVerbose; [n] children/*[2];' +
          ' [t] CSFcloseRadicalVerbose',
      'self::root');

  defineRule(
      'root', 'mathspeak.brief',
      '[t] CSFindexRadicalBrief; [n] children/*[1];' +
          '[t] CSFopenRadicalBrief; [n] children/*[2];' +
          ' [t] CSFcloseRadicalBrief',
      'self::root');

  defineRule(
      'root', 'mathspeak.sbrief',
      '[t] CSFindexRadicalSbrief; [n] children/*[1];' +
          '[t] CSFopenRadicalSbrief; [n] children/*[2];' +
          ' [t] CSFcloseRadicalBrief',
      'self::root');

  // Limits
  defineRule(
      'limboth', 'mathspeak.default',
      '[n] children/*[1]; [t] CSFunderscript; [n] children/*[2];' +
      '[t] CSFoverscript; [n] children/*[3]',
      'self::limboth', 'name(../..)="underscore" or name(../..)="overscore"',
      'following-sibling::*[@role!="underaccent" and @role!="overaccent"]');
  defineRule(
      'limlower', 'mathspeak.default',
      '[n] children/*[1]; [t] CSFunderscript; [n] children/*[2];',
      'self::limlower', 'name(../..)="underscore" or name(../..)="overscore"',
      'following-sibling::*[@role!="underaccent" and @role!="overaccent"]');
  defineRule(
      'limupper', 'mathspeak.default',
      '[n] children/*[1]; [t] CSFoverscript; [n] children/*[2];',
      'self::limupper', 'name(../..)="underscore" or name(../..)="overscore"',
      'following-sibling::*[@role!="underaccent" and @role!="overaccent"]');
  defineRuleAlias(
      'limlower', 'self::underscore', '@role="limit function"',
      'name(../..)="underscore" or name(../..)="overscore"',
      'following-sibling::*[@role!="underaccent" and @role!="overaccent"]');
  defineRuleAlias(
      'limlower', 'self::underscore', 'children/*[2][@role!="underaccent"]',
      'name(../..)="underscore" or name(../..)="overscore"',
      'following-sibling::*[@role!="underaccent" and @role!="overaccent"]');
  defineRuleAlias(
      'limupper', 'self::overscore', 'children/*[2][@role!="overaccent"]',
      'name(../..)="underscore" or name(../..)="overscore"',
      'following-sibling::*[@role!="underaccent" and @role!="overaccent"]');

  defineRule(
      'limboth-end', 'mathspeak.default',
      '[n] children/*[1]; [t] CSFunderscript; [n] children/*[2];' +
      '[t] CSFoverscript; [n] children/*[3]; [t] "Endscripts"',
      'self::limboth');
  defineRule(
      'limlower-end', 'mathspeak.default',
      '[n] children/*[1]; [t] CSFunderscript; [n] children/*[2];' +
      ' [t] "Endscripts"',
      'self::limlower');
  defineRule(
      'limupper-end', 'mathspeak.default',
      '[n] children/*[1]; [t] CSFoverscript; [n] children/*[2];' +
      ' [t] "Endscripts"',
      'self::limupper');
  defineRuleAlias(
      'limlower-end', 'self::underscore', '@role="limit function"');
  defineRuleAlias(
      'limlower-end', 'self::underscore');
  defineRuleAlias(
      'limupper-end', 'self::overscore');

  // Integral rules
  defineRule(
      'integral', 'mathspeak.default',
      '[n] children/*[1]; [n] children/*[2]; [n] children/*[3];',
      'self::integral');
  defineRule(
      'integral', 'mathspeak.default',
      '[n] children/*[1]; [t] "Subscript"; [n] children/*[2];' +
      '[t] "Superscript"; [n] children/*[3]; [t] "Baseline";',
      'self::limboth', '@role="integral"');
  defineSpecialisedRule(
      'integral', 'mathspeak.default', 'mathspeak.brief',
      '[n] children/*[1]; [t] "Sub"; [n] children/*[2];' +
      '[t] "Sup"; [n] children/*[3]; [t] "Base";');
  defineSpecialisedRule(
      'integral', 'mathspeak.brief', 'mathspeak.sbrief');

  defineRule(
      'bigop', 'mathspeak.default',
      '[n] children/*[1]; [n] children/*[2];',
      'self::bigop');



  // Relations
  defineRule(
      'relseq', 'mathspeak.default',
      '[m] children/* (sepFunc:CTXFcontentIterator)',
      'self::relseq');

  defineRule(
      'equality', 'mathspeak.default',
      '[n] children/*[1]; [n] content/*[1]; [n] children/*[2]',
      'self::relseq', '@role="equality"', 'count(./children/*)=2');

  defineRule(
      'multi-equality', 'mathspeak.default',
      '[m] ./children/* (sepFunc:CTXFcontentIterator)',
      'self::relseq', '@role="equality"', 'count(./children/*)>2');

  defineRule(
      'multrel', 'mathspeak.default',
      '[m] children/* (sepFunc:CTXFcontentIterator)',
      'self::multirel');

  // Subscripts
  defineRule(
      'subscript', 'mathspeak.default',
      '[n] children/*[1]; [t] CSFsubscriptVerbose; [n] children/*[2]',
      'self::subscript');
  defineRule(
      'subscript', 'mathspeak.brief',
      '[n] children/*[1]; [t] CSFsubscriptBrief; [n] children/*[2]',
      'self::subscript');
  defineSpecialisedRule(
      'subscript', 'mathspeak.brief', 'mathspeak.sbrief');

  defineRule(
      'subscript-simple', 'mathspeak.default',
      '[n] children/*[1]; [n] children/*[2]',
      'self::subscript',
      'name(./children/*[1])="identifier"',
      // Second child is a number but not mixed or other.
      'name(./children/*[2])="number"',
      './children/*[2][@role!="mixed"]',
      './children/*[2][@role!="othernumber"]');
  defineSpecialisedRule(
      'subscript-simple', 'mathspeak.default', 'mathspeak.brief');
  defineSpecialisedRule(
      'subscript-simple', 'mathspeak.default', 'mathspeak.sbrief');

  defineRule(
      'subscript-baseline', 'mathspeak.default',
      '[n] children/*[1]; [t] CSFsubscriptVerbose; [n] children/*[2];' +
      ' [t] CSFbaselineVerbose',
      'self::subscript', 'following-sibling::*',
      'not(name(following-sibling::subscript/children/*[1])="empty" or ' +
      '(name(following-sibling::infixop[@role="implicit"]/children/*[1])=' +
      '"subscript" and ' +
      'name(following-sibling::*/children/*[1]/children/*[1])="empty")) and ' +
      '@role!="subsup"',
      'not(following-sibling::*[@role="rightsuper" or @role="rightsub"' +
      ' or @role="leftsub" or @role="leftsub"])');
  defineSpecialisedRule(
      'subscript-baseline', 'mathspeak.default', 'mathspeak.brief',
      '[n] children/*[1]; [t] CSFsubscriptBrief; [n] children/*[2];' +
      ' [t] CSFbaselineBrief');
  defineSpecialisedRule(
      'subscript-baseline', 'mathspeak.brief', 'mathspeak.sbrief');
  defineRuleAlias(
      'subscript-baseline',
      'self::subscript', 'not(following-sibling::*)',
      'ancestor::fenced|ancestor::root|ancestor::sqrt|ancestor::punctuated|' +
      'ancestor::fraction',
      'not(ancestor::punctuated[@role="leftsuper" or @role="rightsub"' +
      ' or @role="rightsuper" or @role="rightsub"])');
  defineRuleAlias(
      'subscript-baseline',
      'self::subscript', 'not(following-sibling::*)',
      'ancestor::relseq|ancestor::multirel',
      sre.MathspeakUtil.generateBaselineConstraint());
  defineRuleAlias(
      'subscript-baseline',
      'self::subscript', 'not(following-sibling::*)',
      '@embellished');

  defineRule(
      'subscript-empty-sup', 'mathspeak.default',
      '[n] children/*[1]; [n] children/*[2]',
      'self::subscript',
      'name(children/*[2])="infixop"',
      'name(children/*[2][@role="implicit"]/children/*[1])="superscript"',
      'name(children/*[2]/children/*[1]/children/*[1])="empty"');
  defineSpecialisedRule(
      'subscript-empty-sup', 'mathspeak.default', 'mathspeak.brief');
  defineSpecialisedRule(
      'subscript-empty-sup', 'mathspeak.brief', 'mathspeak.sbrief');
  defineRuleAlias(
      'subscript-empty-sup', 'self::subscript',
      'name(children/*[2])="superscript"',
      'name(children/*[2]/children/*[1])="empty"');


  // Superscripts
  defineRule(
      'superscript', 'mathspeak.default',
      '[n] children/*[1]; [t] CSFsuperscriptVerbose; [n] children/*[2]',
      'self::superscript');
  defineSpecialisedRule(
      'superscript', 'mathspeak.default', 'mathspeak.brief',
      '[n] children/*[1]; [t] CSFsuperscriptBrief; [n] children/*[2]');
  defineSpecialisedRule(
      'superscript', 'mathspeak.brief', 'mathspeak.sbrief');


  defineRule(
      'superscript-baseline', 'mathspeak.default',
      '[n] children/*[1]; [t] CSFsuperscriptVerbose; [n] children/*[2];' +
      '[t] CSFbaselineVerbose',
      'self::superscript', 'following-sibling::*',
      'not(name(following-sibling::superscript/children/*[1])="empty" or ' +
      '(name(following-sibling::infixop[@role="implicit"]/children/*[1])=' +
      '"superscript" and ' +
      'name(following-sibling::*/children/*[1]/children/*[1])="empty")) and ' +
      'not(following-sibling::*[@role="rightsuper" or @role="rightsub"' +
      ' or @role="leftsub" or @role="leftsub"])');
  defineSpecialisedRule(
      'superscript-baseline', 'mathspeak.default', 'mathspeak.brief',
      '[n] children/*[1]; [t] CSFsuperscriptBrief; [n] children/*[2];' +
      '[t] CSFbaselineBrief');
  defineSpecialisedRule(
      'superscript-baseline', 'mathspeak.brief', 'mathspeak.sbrief');
  defineRuleAlias(
      'superscript-baseline',
      'self::superscript', 'not(following-sibling::*)',
      'ancestor::punctuated',
      'ancestor::*/following-sibling::* and ' +
      'not(ancestor::punctuated[@role="leftsuper" or @role="rightsub"' +
      ' or @role="rightsuper" or @role="rightsub"])');
  defineRuleAlias(
      'superscript-baseline',
      'self::superscript', 'not(following-sibling::*)',
      'ancestor::fraction|ancestor::fenced|ancestor::root|ancestor::sqrt');
  defineRuleAlias(
      'superscript-baseline',
      'self::superscript', 'not(following-sibling::*)',
      'ancestor::relseq|ancestor::multirel',
      'not(@embellished)',
      sre.MathspeakUtil.generateBaselineConstraint());
  defineRuleAlias(
      'superscript-baseline',
      'self::superscript', 'not(following-sibling::*)',
      '@embellished', 'not(children/*[2][@role="prime"])');


  defineRule(
      'superscript-empty-sub', 'mathspeak.default',
      '[n] children/*[1]; [n] children/*[2]',
      'self::superscript',
      'name(children/*[2])="infixop"',
      'name(children/*[2][@role="implicit"]/children/*[1])="subscript"',
      'name(children/*[2]/children/*[1]/children/*[1])="empty"');
  defineSpecialisedRule(
      'superscript-empty-sub', 'mathspeak.default', 'mathspeak.brief');
  defineSpecialisedRule(
      'superscript-empty-sub', 'mathspeak.brief', 'mathspeak.sbrief');
  defineRuleAlias(
      'superscript-empty-sub', 'self::superscript',
      'name(children/*[2])="subscript"',
      'name(children/*[2]/children/*[1])="empty"');

  // Square
  defineRule(
      'square', 'mathspeak.default',
      '[n] children/*[1]; [t] "squared"',
      'self::superscript', 'children/*[2]',
      'children/*[2][text()=2]',
      'name(children/*[1])!="text" or ' +
      // Special exception dealing with footnotes.
      'not(name(children/*[1])="text" and ' +
      '(name(../../../punctuated[@role="text"]/..)="stree" ' +
      'or name(..)="stree"))',
      'name(children/*[1])!="subscript" or (' +
      // Keep squared if we have a simple subscript.
      'name(children/*[1])="subscript" and ' +
      'name(children/*[1]/children/*[1])="identifier" and ' +
      'name(children/*[1]/children/*[2])="number" and ' +
      'children/*[1]/children/*[2][@role!="mixed"] and ' +
      'children/*[1]/children/*[2][@role!="othernumber"])',
      'not(@embellished)');
  defineSpecialisedRule(
      'square', 'mathspeak.default', 'mathspeak.brief');
  defineSpecialisedRule(
      'square', 'mathspeak.default', 'mathspeak.sbrief');

  // Cube
  defineRule(
      'cube', 'mathspeak.default',
      '[n] children/*[1]; [t] "cubed"',
      'self::superscript', 'children/*[2]',
      'children/*[2][text()=3]',
      'name(children/*[1])!="text" or ' +
      // Special exception dealing with footnotes.
      'not(name(children/*[1])="text" and ' +
      '(name(../../../punctuated[@role="text"]/..)="stree" ' +
      'or name(..)="stree"))',
      'name(children/*[1])!="subscript" or (' +
      // Keep cubed if we have a simple subscript.
      'name(children/*[1])="subscript" and ' +
      'name(children/*[1]/children/*[1])="identifier" and ' +
      'name(children/*[1]/children/*[2])="number" and ' +
      'children/*[1]/children/*[2][@role!="mixed"] and ' +
      'children/*[1]/children/*[2][@role!="othernumber"])',
      'not(@embellished)');
  defineSpecialisedRule(
      'cube', 'mathspeak.default', 'mathspeak.brief');
  defineSpecialisedRule(
      'cube', 'mathspeak.default', 'mathspeak.sbrief');

  // Primes
  // This rule uses some redundancy for ordering!
  defineRule(
      'prime', 'mathspeak.default',
      '[n] children/*[1]; [n] children/*[2]',
      'self::superscript', 'children/*[2]', 'children/*[2][@role="prime"]');
  defineSpecialisedRule(
      'prime', 'mathspeak.default', 'mathspeak.brief');
  defineSpecialisedRule(
      'prime', 'mathspeak.default', 'mathspeak.sbrief');

  defineRule(
      'prime-subscript', 'mathspeak.default',
      '[n] children/*[1]/children/*[1]; [n] children/*[2];' +
      ' [t] CSFsubscriptVerbose; [n] children/*[1]/children/*[2]',
      'self::superscript', 'children/*[2][@role="prime"]',
      'name(children/*[1])="subscript"', 'not(following-sibling::*)');
  defineSpecialisedRule(
      'prime-subscript', 'mathspeak.default', 'mathspeak.brief',
      '[n] children/*[1]/children/*[1]; [n] children/*[2];' +
      ' [t] CSFsubscriptBrief; [n] children/*[1]/children/*[2]');
  defineSpecialisedRule(
      'prime-subscript', 'mathspeak.brief', 'mathspeak.sbrief');

  defineRule(
      'prime-subscript-baseline', 'mathspeak.default',
      '[n] children/*[1]/children/*[1]; [n] children/*[2];' +
      ' [t] CSFsubscriptVerbose; [n] children/*[1]/children/*[2];' +
      ' [t] CSFbaselineVerbose',
      'self::superscript', 'children/*[2][@role="prime"]',
      'name(children/*[1])="subscript"', 'following-sibling::*');
  defineSpecialisedRule(
      'prime-subscript-baseline', 'mathspeak.default', 'mathspeak.brief',
      '[n] children/*[1]/children/*[1]; [n] children/*[2];' +
      ' [t] CSFsubscriptBrief; [n] children/*[1]/children/*[2];' +
      ' [t] CSFbaselineBrief');
  defineSpecialisedRule(
      'prime-subscript-baseline', 'mathspeak.brief', 'mathspeak.sbrief');
  defineRuleAlias(
      'prime-subscript-baseline',
      'self::superscript', 'children/*[2][@role="prime"]',
      'name(children/*[1])="subscript"', 'not(following-sibling::*)',
      '@embellished');

  defineRule(
      'prime-subscript-simple', 'mathspeak.default',
      '[n] children/*[1]/children/*[1]; [n] children/*[2];' +
      '[n] children/*[1]/children/*[2]',
      'self::superscript', 'children/*[2][@role="prime"]',
      'name(children/*[1])="subscript"',
      'name(children/*[1]/children/*[1])="identifier"',
      // Second child is a number but not mixed or other.
      'name(children/*[1]/children/*[2])="number"',
      'children/*[1]/children/*[2][@role!="mixed"]',
      'children/*[1]/children/*[2][@role!="othernumber"]'
  );
  defineSpecialisedRule(
      'prime-subscript-simple', 'mathspeak.default', 'mathspeak.brief');
  defineSpecialisedRule(
      'prime-subscript-simple', 'mathspeak.default', 'mathspeak.sbrief');

  // Modifiers
  defineRule(
      'overscore', 'mathspeak.default',
      '[t] "ModifyingAbove"; [n] children/*[1]; [t] "With"; [n] children/*[2]',
      'self::overscore', 'children/*[2][@role="overaccent"]'
  );
  defineSpecialisedRule(
      'overscore', 'mathspeak.default', 'mathspeak.brief',
      '[t] "ModAbove"; [n] children/*[1]; [t] "With"; [n] children/*[2]'
  );
  defineSpecialisedRule(
      'overscore', 'mathspeak.brief', 'mathspeak.sbrief');

  defineRule(
      'double-overscore', 'mathspeak.default',
      '[t] "ModifyingAbove Above"; [n] children/*[1]; [t] "With";' +
      ' [n] children/*[2]',
      'self::overscore', 'children/*[2][@role="overaccent"]',
      'name(children/*[1])="overscore"',
      'children/*[1]/children/*[2][@role="overaccent"]'
  );
  defineSpecialisedRule(
      'double-overscore', 'mathspeak.default', 'mathspeak.brief',
      '[t] "ModAbove Above"; [n] children/*[1]; [t] "With"; [n] children/*[2]'
  );
  defineSpecialisedRule(
      'double-overscore', 'mathspeak.brief', 'mathspeak.sbrief');

  defineRule(
      'underscore', 'mathspeak.default',
      '[t] "ModifyingBelow"; [n] children/*[1]; [t] "With"; [n] children/*[2]',
      'self::underscore', 'children/*[2][@role="underaccent"]'
  );
  defineSpecialisedRule(
      'underscore', 'mathspeak.default', 'mathspeak.brief',
      '[t] "ModBelow"; [n] children/*[1]; [t] "With"; [n] children/*[2]'
  );
  defineSpecialisedRule(
      'underscore', 'mathspeak.brief', 'mathspeak.sbrief');

  defineRule(
      'double-underscore', 'mathspeak.default',
      '[t] "ModifyingBelow Below"; [n] children/*[1]; [t] "With";' +
      ' [n] children/*[2]',
      'self::underscore', 'children/*[2][@role="underaccent"]',
      'name(children/*[1])="underscore"',
      'children/*[1]/children/*[2][@role="underaccent"]');
  defineSpecialisedRule(
      'double-underscore', 'mathspeak.default', 'mathspeak.brief',
      '[t] "ModBelow Below"; [n] children/*[1]; [t] "With"; [n] children/*[2]'
  );
  defineSpecialisedRule(
      'double-underscore', 'mathspeak.brief', 'mathspeak.sbrief');

  defineRule(
      'overbar', 'mathspeak.default',
      '[n] children/*[1]; [t] "overbar"',
      'self::overscore',
      '@role="latinletter" or @role="greekletter" or @role="otherletter"',
      'children/*[2][@role="overaccent"]',   // redundancy
      'children/*[2][text()="\u00AF" or text()="\uFFE3" or text()="\uFF3F"' +
      ' or text()="\u005F" or text()="\u203E"]'
  );
  defineSpecialisedRule(
      'overbar', 'mathspeak.default', 'mathspeak.brief',
      '[n] children/*[1]; [t] "overBar"'
  );
  defineSpecialisedRule(
      'overbar', 'mathspeak.brief', 'mathspeak.sbrief');

  defineRule(
      'underbar', 'mathspeak.default',
      '[n] children/*[1]; [t] "underbar"',
      'self::underscore',
      '@role="latinletter" or @role="greekletter" or @role="otherletter"',
      'children/*[2][@role="underaccent"]',   // redundancy
      'children/*[2][text()="\u00AF" or text()="\uFFE3" or text()="\uFF3F"' +
      ' or text()="\u005F" or text()="\u203E"]'
  );
  defineSpecialisedRule(
      'underbar', 'mathspeak.default', 'mathspeak.brief',
      '[n] children/*[1]; [t] "underBar"'
  );
  defineSpecialisedRule(
      'underbar', 'mathspeak.brief', 'mathspeak.sbrief');

  defineRule(
      'overtilde', 'mathspeak.default',
      '[n] children/*[1]; [t] "overTilde"',
      'self::overscore',
      'children/*[2][@role="overaccent"]',   // redundancy
      '@role="latinletter" or @role="greekletter" or @role="otherletter"',
      'children/*[2][text()="\u007E" or text()="\u02DC" or text()="\u223C"' +
      ' or text()="\uFF5E"]'
  );
  defineSpecialisedRule(
      'overtilde', 'mathspeak.default', 'mathspeak.brief',
      '[n] children/*[1]; [t] "overtilde"'
  );
  defineSpecialisedRule(
      'overtilde', 'mathspeak.brief', 'mathspeak.sbrief');

  defineRule(
      'undertilde', 'mathspeak.default',
      '[n] children/*[1]; [t] "underTilde"',
      'self::underscore',
      '@role="latinletter" or @role="greekletter" or @role="otherletter"',
      'children/*[2][@role="underaccent"]',   // redundancy
      'children/*[2][text()="\u007E" or text()="\u02DC" or text()="\u223C"' +
      ' or text()="\uFF5E"]'
  );
  defineSpecialisedRule(
      'undertilde', 'mathspeak.default', 'mathspeak.brief',
      '[n] children/*[1]; [t] "undertilde"'
  );
  defineSpecialisedRule(
      'undertilde', 'mathspeak.brief', 'mathspeak.sbrief');

  // Layout Elements
  defineRule(
      'matrix-fence', 'mathspeak.default',
      '[n] children/*[1];',
      'self::fenced', 'count(children/*)=1', 'name(children/*[1])="matrix"');

  defineRule(
      'matrix', 'mathspeak.default',
      '[t] "Start"; [t] count(children/*);  [t] "By";' +
      '[t] count(children/*[1]/children/*); [t] "Matrix"; ' +
      '[m] children/* (ctxtFunc:CTXFordinalCounter,context:"Row ");' +
      ' [t] "EndMatrix"',
      'self::matrix');
  defineRule(
      'matrix', 'mathspeak.sbrief',
      '[t] count(children/*);  [t] "By";' +
      '[t] count(children/*[1]/children/*); [t] "Matrix"; ' +
      '[m] children/* (ctxtFunc:CTXFordinalCounter,context:"Row ");' +
      ' [t] "EndMatrix"', 'self::matrix');
  defineRuleAlias(
      'matrix', 'self::vector');

  defineRule(
      'matrix-row', 'mathspeak.default',
      '[m] children/* (ctxtFunc:CTXFordinalCounter,context:"Column");' +
      '[p] (pause: 200)',
      'self::row');
  defineRule(
      'row-with-label', 'mathspeak.default',
      '[t] "with Label"; [n] content/*[1]; [t] "EndLabel"(pause: 200); ' +
      '[m] children/* (ctxtFunc:CTXFordinalCounter,context:"Column")',
      'self::row', 'content');
  defineRule(
      'row-with-label', 'mathspeak.brief',
      '[t] "Label"; [n] content/*[1]; ' +
      '[m] children/* (ctxtFunc:CTXFordinalCounter,context:"Column")',
      'self::row', 'content');
  defineSpecialisedRule(
      'row-with-label', 'mathspeak.brief', 'mathspeak.sbrief');
  defineRule(
      'row-with-text-label', 'mathspeak.sbrief',
      '[t] "Label"; [t] CSFRemoveParens;' +
      '[m] children/* (ctxtFunc:CTXFordinalCounter,context:"Column")',
      'self::row', 'content', 'name(content/cell/children/*[1])="text"');
  defineRule(
      'empty-row', 'mathspeak.default',
      '[t] "Blank"', 'self::row', 'count(children/*)=0');

  defineRule(
      'matrix-cell', 'mathspeak.default',
      '[n] children/*[1]; [p] (pause: 300)', 'self::cell');

  // defineRule(
  //     'empty-cell', 'mathspeak.default',
  //     '[t] "Blank"', 'self::cell', 'count(children/*)=1', 'children/empty');
  defineRule(
      'empty-cell', 'mathspeak.default',
      '[t] "Blank"; [p] (pause: 300)', 'self::cell', 'count(children/*)=0');


  defineRule(
      'determinant', 'mathspeak.default',
      '[t] "Start"; [t] count(children/*);  [t] "By";' +
      '[t] count(children/*[1]/children/*); [t] "Determinant";' +
      ' [m] children/* (ctxtFunc:CTXFordinalCounter,context:"Row ");' +
      ' [t] "EndDeterminant"',
      'self::matrix', '@role="determinant"');
  defineSpecialisedRule(
      'determinant', 'mathspeak.default', 'mathspeak.sbrief',
      '[t] count(children/*);  [t] "By";' +
      '[t] count(children/*[1]/children/*); [t] "Determinant";' +
      ' [m] children/* (ctxtFunc:CTXFordinalCounter,context:"Row ");' +
      ' [t] "EndDeterminant"');

  defineRule(
      'determinant-simple', 'mathspeak.default',
      '[t] "Start"; [t] count(children/*);  [t] "By";' +
      '[t] count(children/*[1]/children/*); [t] "Determinant";' +
      ' [m] children/* (ctxtFunc:CTXFordinalCounter,context:"Row",' +
      'grammar:simpleDet); [t] "EndDeterminant"',
      'self::matrix', '@role="determinant"', 'CQFdetIsSimple');
  defineSpecialisedRule(
      'determinant-simple', 'mathspeak.default', 'mathspeak.sbrief',
      '[t] count(children/*);  [t] "By";' +
      '[t] count(children/*[1]/children/*); [t] "Determinant";' +
      ' [m] children/* (ctxtFunc:CTXFordinalCounter,context:"Row",' +
      'grammar:simpleDet); [t] "EndDeterminant"');
  defineRule(
      'row-simple', 'mathspeak.default',
      '[m] children/*;',
      'self::row', '@role="determinant"', 'contains(@grammar, "simpleDet")');

  defineRule(
      'layout', 'mathspeak.default', '[t] "StartLayout"; ' +
      '[m] children/* (ctxtFunc:CTXFordinalCounter,context:"Row ");' +
      ' [t] "EndLayout"', 'self::table');
  defineRule(
      'layout', 'mathspeak.sbrief', '[t] "Layout"; ' +
      '[m] children/* (ctxtFunc:CTXFordinalCounter,context:"Row ");' +
      ' [t] "EndLayout"', 'self::table');

  defineRule(
      'binomial', 'mathspeak.default',
      '[t] "StartBinomialOrMatrix"; [n] children/*[1]/children/*[1]; ' +
      '[t] "Choose"; [n] children/*[2]/children/*[1]; ' +
      ' [t] "EndBinomialOrMatrix"',
      'self::vector', '@role="binomial"');
  defineRule(
      'binomial', 'mathspeak.sbrief',
      '[t] "BinomialOrMatrix"; [n] children/*[1]/children/*[1]; ' +
      '[t] "Choose"; [n] children/*[2]/children/*[1]; ' +
      ' [t] "EndBinomialOrMatrix"',
      'self::vector', '@role="binomial"');

  defineRule(
      'cases', 'mathspeak.default', '[t] "StartLayout"; ' +
      '[t] "Enlarged"; [n] content/*[1];' +
      '[m] children/* (ctxtFunc:CTXFordinalCounter,context:"Row ");' +
      ' [t] "EndLayout"', 'self::cases');
  defineRule(
      'cases', 'mathspeak.sbrief', '[t] "Layout"; ' +
      '[t] "Enlarged"; [n] content/*[1];' +
      '[m] children/* (ctxtFunc:CTXFordinalCounter,context:"Row ");' +
      ' [t] "EndLayout"', 'self::cases');

  // Multiline rules.
  defineRuleAlias(
      'layout', 'self::multiline');

  defineRule(
      'line', 'mathspeak.default',
      '[m] children/*', 'self::line');
  defineRule(
      'line-with-label', 'mathspeak.default',
      '[t] "with Label"; [n] content/*[1]; [t] "EndLabel"(pause: 200); ' +
      '[m] children/*',
      'self::line', 'content');
  defineRule(
      'line-with-label', 'mathspeak.brief',
      '[t] "Label"; [n] content/*[1]; ' +
      '[m] children/*',
      'self::line', 'content');
  defineSpecialisedRule(
      'line-with-label', 'mathspeak.brief', 'mathspeak.sbrief');
  defineRule(
      'line-with-text-label', 'mathspeak.sbrief',
      '[t] "Label"; [t] CSFRemoveParens;' +
      '[m] children/*',
      'self::line', 'content', 'name(content/cell/children/*[1])="text"');
  defineRule(
      'empty-line', 'mathspeak.default',
      '[t] "Blank"', 'self::line', 'count(children/*)=0');
  defineRule(
      'empty-line-with-label', 'mathspeak.default',
      '[t] "with Label"; [n] content/*[1]; [t] "EndLabel"(pause: 200); ' +
      '[t] "Blank"', 'self::line', 'count(children/*)=0');

  // Enclose
  defineRule(
      'enclose', 'mathspeak.default',
      '[t] "StartEnclose"; [t] @role; [n] children/*[1]; [t] "EndEnclose"',
      'self::enclose');
  defineRuleAlias(
      'overbar', 'self::enclose', '@role="top"');
  defineRuleAlias(
      'underbar', 'self::enclose', '@role="bottom"');
  defineRule(
      'leftbar', 'mathspeak.default',
      '[t] "vertical-bar"; [n] children/*[1]',
      'self::enclose', '@role="left"');
  defineRule(
      'rightbar', 'mathspeak.default',
      '[t] "vertical-bar"; [n] children/*[1]',
      'self::enclose', '@role="right"');

  // Crossout
  defineRule(
      'crossout', 'mathspeak.default',
      '[t] "CrossOut"; [n] children/*[1]; [t] "EndCrossOut"',
      'self::enclose', '@role="updiagonalstrike" or' +
      ' @role="downdiagonalstrike" or @role="horizontalstrike"');
  defineRule(
      'cancel', 'mathspeak.default',
      '[t] "CrossOut"; [n] children/*[1]/children/*[1]; [t] "With";' +
      ' [n] children/*[2]; [t] "EndCrossOut"',
      'self::overscore', '@role="updiagonalstrike" or' +
      ' @role="downdiagonalstrike" or @role="horizontalstrike"');
  defineSpecialisedRule(
      'cancel', 'mathspeak.default', 'mathspeak.brief');
  defineSpecialisedRule(
      'cancel', 'mathspeak.default', 'mathspeak.sbrief');
  defineRuleAlias('cancel',
      'self::underscore', '@role="updiagonalstrike" or' +
      ' @role="downdiagonalstrike" or @role="horizontalstrike"');
  defineRule(
      'cancel-reverse', 'mathspeak.default',
      '[t] "CrossOut"; [n] children/*[2]/children/*[1]; [t] "With";' +
      ' [n] children/*[1]; [t] "EndCrossOut"',
      'self::overscore', 'name(children/*[2])="enclose"',
      'children/*[2][@role="updiagonalstrike" or' +
      ' @role="downdiagonalstrike" or @role="horizontalstrike"]');
  defineSpecialisedRule(
      'cancel-reverse', 'mathspeak.default', 'mathspeak.brief');
  defineSpecialisedRule(
      'cancel-reverse', 'mathspeak.default', 'mathspeak.sbrief');
  defineRuleAlias('cancel-reverse',
      'self::underscore', 'name(children/*[2])="enclose"',
      'children/*[2][@role="updiagonalstrike" or' +
      ' @role="downdiagonalstrike" or @role="horizontalstrike"]');

  // Rules for punctuated expressions.
  defineRule(
      'end-punct', 'mathspeak.default',
      '[m] children/*',
      'self::punctuated', '@role="endpunct"');

  defineRule(
      'start-punct', 'mathspeak.default',
      '[n] content/*[1]; [m] children/*[position()>1]',
      'self::punctuated', '@role="startpunct"');

  defineRule(
      'integral-punct', 'mathspeak.default',
      '[n] children/*[1]; [n] children/*[3]',
      'self::punctuated', '@role="integral"');

  defineRule(
      'punctuated', 'mathspeak.default',
      '[m] children/*',
      'self::punctuated');

  // Unit rules.
  defineRule(
      'unit', 'mathspeak.default',
      '[t] text() (grammar:annotation="unit":translate)',
      'self::identifier', '@role="unit"');
  defineRule(
      'unit-square', 'mathspeak.default',
      '[t] "square"; [n] children/*[1]',
      'self::superscript', '@role="unit"', 'children/*[2][text()=2]',
      'name(children/*[1])="identifier"');

  defineRule(
      'unit-cubic', 'mathspeak.default',
      '[t] "cubic"; [n] children/*[1]',
      'self::superscript', '@role="unit"', 'children/*[2][text()=3]',
      'name(children/*[1])="identifier"');
  defineRule(
      'reciprocal', 'mathspeak.default',
      '[t] "reciprocal"; [n] children/*[1]',
      'self::superscript', '@role="unit"', 'name(children/*[1])="identifier"',
      'name(children/*[2])="prefixop"', 'children/*[2][@role="negative"]',
      'children/*[2]/children/*[1][text()=1]',
      'count(preceding-sibling::*)=0 or preceding-sibling::*[@role!="unit"]');
  defineRule(
      'reciprocal', 'mathspeak.default',
      '[t] "per"; [n] children/*[1]',
      'self::superscript', '@role="unit"', 'name(children/*[1])="identifier"',
      'name(children/*[2])="prefixop"', 'children/*[2][@role="negative"]',
      'children/*[2]/children/*[1][text()=1]',
      'preceding-sibling::*[@role="unit"]');
  defineRule(
      'unit-combine', 'mathspeak.default',
      '[m] children/*', 'self::infixop', '@role="unit"');
  defineRule(
      'unit-divide', 'mathspeak.default',
      '[n] children/*[1]; [t] "per"; [n] children/*[2]',
      'self::fraction', '@role="unit"');

};


/**
 * Component strings for tensor speech rules.
 * @enum {string}
 * @private
 */
sre.MathspeakRules.componentString_ = {
  2 : 'CSFbaseline',
  1 : 'CSFsubscript',
  0 : 'CSFsuperscript'
};


/**
 * Child number translation for tensor speech rules.
 * @enum {number}
 * @private
 */
sre.MathspeakRules.childNumber_ = {
  4 : 2,
  3 : 3,
  2 : 1,
  1 : 4,
  0 : 5
};


/**
 * Generates the rule strings and constraints for tensor rules.
 * @param {string} constellation Bitvector representing of possible tensor
 *     constellation.
 * @return {Array.<string>} A list consisting of additional constraints for the
 *     tensor rule, plus the strings for the verbose and brief rule, in that
 *     order.
 * @private
 */
sre.MathspeakRules.generateTensorRuleStrings_ = function(constellation) {
  var constraints = [];
  var verbString = '';
  var briefString = '';
  var constel = parseInt(constellation, 2);

  for (var i = 0; i < 5; i++) {
    var childString = 'children/*[' + sre.MathspeakRules.childNumber_[i] + ']';
    if (constel & 1) {
      var compString = sre.MathspeakRules.componentString_[i % 3];
      verbString = '[t] ' + compString + 'Verbose; [n] ' + childString + ';' +
          verbString;
      briefString = '[t] ' + compString + 'Brief; [n] ' + childString + ';' +
          briefString;
    } else {
      constraints.unshift('name(' + childString + ')="empty"');
    }
    constel >>= 1;
  }
  constraints.push(verbString);
  constraints.push(briefString);
  return constraints;
};


/**
 * Generator for tensor speech rules.
 * @private
 */
sre.MathspeakRules.generateMathspeakTensorRules_ = function() {
  // Constellations are built as bitvectors with the meaning:
  //
  //  lsub lsuper base rsub rsuper
  var constellations = ['11111', '11110', '11101', '11100',
                        '10111', '10110', '10101', '10100',
                        '01111', '01110', '01101', '01100'
  ];
  for (var i = 0, constel; constel = constellations[i]; i++) {
    var name = 'tensor' + constel;
    var components = sre.MathspeakRules.generateTensorRuleStrings_(constel);
    var briefStr = components.pop();
    var verbStr = components.pop();
    var verbList = [name, 'mathspeak.default', verbStr, 'self::tensor'].
        concat(components);
    var briefList = [name, 'mathspeak.brief', briefStr, 'self::tensor'].
        concat(components);
    // Rules without neighbour.
    defineRule.apply(null, verbList);
    defineRule.apply(null, briefList);
    defineSpecialisedRule(name, 'mathspeak.brief', 'mathspeak.sbrief');
    // Rules with baseline.
    var baselineStr = sre.MathspeakRules.componentString_[2];
    verbStr += '; [t]' + baselineStr + 'Verbose';
    briefStr += '; [t]' + baselineStr + 'Brief';
    name = name + '-baseline';
    verbList = [name, 'mathspeak.default', verbStr, 'self::tensor',
                'following-sibling::*'].
        concat(components);
    briefList = [name, 'mathspeak.brief', briefStr, 'self::tensor',
                 'following-sibling::*'].
        concat(components);
    defineRule.apply(null, verbList);
    defineRule.apply(null, briefList);
    defineSpecialisedRule(name, 'mathspeak.brief', 'mathspeak.sbrief');
    // Rules without neighbour but baseline.
    var aliasList = [name, 'self::tensor', 'not(following-sibling::*)',
                     'ancestor::fraction|ancestor::punctuated|' +
                     'ancestor::fenced|ancestor::root|ancestor::sqrt|' +
                     'ancestor::relseq|ancestor::multirel|' +
                     '@embellished'].
        concat(components);
    defineRuleAlias.apply(null, aliasList);
  }
};

});  // goog.scope



sre.MathspeakRules.getInstance().initializer = [
  sre.MathspeakRules.initCustomFunctions_,
  sre.MathspeakRules.initMathspeakRules_,
  sre.MathspeakRules.generateMathspeakTensorRules_
];<|MERGE_RESOLUTION|>--- conflicted
+++ resolved
@@ -137,15 +137,11 @@
 
   // Layout related.
   addCQF('CQFdetIsSimple', sre.MathspeakUtil.determinantIsSimple);
-<<<<<<< HEAD
+  addCSF('CSFRemoveParens', sre.MathspeakUtil.removeParens);
 
   // Dummy.
   addCQF('CQFresetNesting', sre.MathspeakUtil.resetNestingDepth);
 
-  // DIAGRAM: Temporary for testing:
-=======
->>>>>>> c953f086
-  addCSF('CSFRemoveParens', sre.MathspeakUtil.removeParens);
 };
 
 
