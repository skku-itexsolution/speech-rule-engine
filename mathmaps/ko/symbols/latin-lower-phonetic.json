[{"locale": "ko"},
  {
    "category": "Ll",
    "key": "00F8",
    "mappings": {
      "default": {
        "default": "획을 그은 o"
      }
    }
  },
  {
    "category": "Ll",
    "key": "0111",
    "mappings": {
      "default": {
        "default": "획을 그은 d"
      }
    }
  },
  {
    "category": "Ll",
    "key": "0127",
    "mappings": {
      "default": {
        "default": "획을 그은 h"
      }
    }
  },
  {
    "category": "Ll",
    "key": "0142",
    "mappings": {
      "default": {
        "default": "획을 그은 l"
      }
    }
  },
  {
    "category": "Ll",
    "key": "0167",
    "mappings": {
      "default": {
        "default": "획을 그은 t"
      }
    }
  },
  {
    "category": "Ll",
    "key": "0180",
    "mappings": {
      "default": {
        "default": "획을 그은 b"
      }
    }
  },
  {
    "category": "Ll",
    "key": "019B",
    "mappings": {
      "default": {
        "default": "획을 그은 람다"
      }
    }
  },
  {
    "category": "Ll",
    "key": "01B6",
    "mappings": {
      "default": {
        "default": "획을 그은 z"
      }
    }
  },
  {
    "category": "Ll",
    "key": "01BE",
    "mappings": {
      "default": {
        "default": "획을 그은 성문 파열음"
      }
    }
  },
  {
    "category": "Ll",
    "key": "01E5",
    "mappings": {
      "default": {
        "default": "획을 그은 g"
      }
    }
  },
  {
    "category": "Ll",
    "key": "01FF",
    "mappings": {
      "default": {
        "default": "획을 그은 양음부호 o"
      }
    }
  },
  {
    "category": "Ll",
    "key": "023C",
    "mappings": {
      "default": {
        "default": "획을 그은 c"
      }
    }
  },
  {
    "category": "Ll",
    "key": "0247",
    "mappings": {
      "default": {
        "default": "획을 그은 e"
      }
    }
  },
  {
    "category": "Ll",
    "key": "0249",
    "mappings": {
      "default": {
        "default": "획을 그은 j"
      }
    }
  },
  {
    "category": "Ll",
    "key": "024D",
    "mappings": {
      "default": {
        "default": "획을 그은 r"
      }
    }
  },
  {
    "category": "Ll",
    "key": "024F",
    "mappings": {
      "default": {
        "default": "획을 그은 y"
      }
    }
  },
  {
    "category": "Ll",
    "key": "025F",
    "mappings": {
      "default": {
        "default": "획을 그은 점이 없는 j"
      }
    }
  },
  {
    "category": "Ll",
    "key": "0268",
    "mappings": {
      "default": {
        "default": "획을 그은 i"
      }
    }
  },
  {
    "category": "Ll",
    "key": "0284",
    "mappings": {
      "default": {
        "default": "획과 후크가 있는 점없는 j"
      }
    }
  },
  {
    "category": "Ll",
    "key": "02A1",
    "mappings": {
      "default": {
        "default": "획이 있는 라틴 문자 성문 파열음"
      }
    }
  },
  {
    "category": "Ll",
    "key": "02A2",
    "mappings": {
      "default": {
        "default": "반전된 획이 있는 라틴 문자 성문 파열음"
      }
    }
  },
  {
    "category": "Ll",
    "key": "1D13",
    "mappings": {
      "default": {
        "default": "획을 그은 옆으로 누운 o"
      }
    }
  },
  {
    "category": "Ll",
    "key": "1D7C",
    "mappings": {
      "default": {
        "default": "획을 그은 이오타"
      }
    }
  },
  {
    "category": "Ll",
    "key": "1D7D",
    "mappings": {
      "default": {
        "default": "획을 그은 p"
      }
    }
  },
  {
    "category": "Ll",
    "key": "1D7F",
    "mappings": {
      "default": {
        "default": "획을 그은 입실론"
      }
    }
  },
  {
    "category": "Ll",
    "key": "1E9C",
    "mappings": {
      "default": {
        "default": "대각선 획이 있는 긴 s"
      }
    }
  },
  {
    "category": "Ll",
    "key": "1E9D",
    "mappings": {
      "default": {
        "default": "높은 획이 있는 긴 s"
      }
    }
  },
  {
    "category": "Ll",
    "key": "018D",
    "mappings": {
      "default": {
        "default": "뒤집힌 델타"
      }
    }
  },
  {
    "category": "Ll",
    "key": "1E9B",
    "mappings": {
      "default": {
        "default": "위에 점이 있는 긴 s"
      }
    }
  },
  {
    "category": "Ll",
    "key": "1E9F",
    "mappings": {
      "default": {
        "default": "델타"
      }
    }
  },
  {
    "category": "Ll",
    "key": "0138",
    "mappings": {
      "default": {
        "default": "크라"
      }
    }
  },
  {
    "category": "Ll",
    "key": "017F",
    "mappings": {
      "default": {
        "default": "긴 s"
      }
    }
  },
  {
    "category": "Ll",
    "key": "0183",
    "mappings": {
      "default": {
        "default": "위에 막대가 있는 b"
      }
    }
  },
  {
    "category": "Ll",
    "key": "0185",
    "mappings": {
      "default": {
        "default": "톤 6"
      }
    }
  },
  {
    "category": "Ll",
    "key": "0188",
    "mappings": {
      "default": {
        "default": "고리가 있는 c"
      }
    }
  },
  {
    "category": "Ll",
    "key": "018C",
    "mappings": {
      "default": {
        "default": "상단막대가 있는 d"
      }
    }
  },
  {
    "category": "Ll",
    "key": "0192",
    "mappings": {
      "default": {
        "default": "고리가 있는 f"
      }
    }
  },
  {
    "category": "Ll",
    "key": "0195",
    "mappings": {
      "default": {
        "default": "hv"
      }
    }
  },
  {
    "category": "Ll",
    "key": "0199",
    "mappings": {
      "default": {
        "default": "고리가 있는 k"
      }
    }
  },
  {
    "category": "Ll",
    "key": "019A",
    "mappings": {
      "default": {
        "default": "막대가 있는 l"
      }
    }
  },
  {
    "category": "Ll",
    "key": "019E",
    "mappings": {
      "default": {
        "default": "오른쪽 다리가 긴 n"
      }
    }
  },
  {
    "category": "Ll",
    "key": "01A1",
    "mappings": {
      "default": {
        "default": "뿔이 있는 o"
      }
    }
  },
  {
    "category": "Ll",
    "key": "01A3",
    "mappings": {
      "default": {
        "default": "oi"
      }
    }
  },
  {
    "category": "Ll",
    "key": "01A5",
    "mappings": {
      "default": {
        "default": "고리가 있는 p"
      }
    }
  },
  {
    "category": "Ll",
    "key": "01A8",
    "mappings": {
      "default": {
        "default": "톤 2"
      }
    }
  },
  {
    "category": "Ll",
    "key": "01AA",
    "mappings": {
      "default": {
        "default": "라틴문자 반전된 esh 루프"
      }
    }
  },
  {
    "category": "Ll",
    "key": "01AB",
    "mappings": {
      "default": {
        "default": "구개음 고리가 있는 t"
      }
    }
  },
  {
    "category": "Ll",
    "key": "01AD",
    "mappings": {
      "default": {
        "default": "고리가 있는 t"
      }
    }
  },
  {
    "category": "Ll",
    "key": "01B0",
    "mappings": {
      "default": {
        "default": "뿔이 있는 u"
      }
    }
  },
  {
    "category": "Ll",
    "key": "01B4",
    "mappings": {
      "default": {
        "default": "뿔이 있는 y"
      }
    }
  },
  {
    "category": "Ll",
    "key": "01B9",
    "mappings": {
      "default": {
        "default": "반전된 ezh"
      }
    }
  },
  {
    "category": "Ll",
    "key": "01BA",
    "mappings": {
      "default": {
        "default": "꼬리가 있는 ezh"
      }
    }
  },
  {
    "category": "Ll",
    "key": "01BD",
    "mappings": {
      "default": {
        "default": "톤 파이브"
      }
    }
  },
  {
    "category": "Ll",
    "key": "01BF",
    "mappings": {
      "default": {
        "default": "라틴문자 wynn"
      }
    }
  },
  {
    "category": "Ll",
    "key": "01C6",
    "mappings": {
      "default": {
        "default": "반대 곡절 부호가 있는 dz"
      }
    }
  },
  {
    "category": "Ll",
    "key": "01C9",
    "mappings": {
      "default": {
        "default": "lj"
      }
    }
  },
  {
    "category": "Ll",
    "key": "01CC",
    "mappings": {
      "default": {
        "default": "nj"
      }
    }
  },
  {
    "category": "Ll",
    "key": "01E3",
    "mappings": {
      "default": {
        "default": "장음기호가 있는 ae"
      }
    }
  },
  {
    "category": "Ll",
    "key": "01EF",
    "mappings": {
      "default": {
        "default": "반대 곡절 부호가 있는 ezh"
      }
    }
  },
  {
    "category": "Ll",
    "key": "01F3",
    "mappings": {
      "default": {
        "default": "dz"
      }
    }
  },
  {
    "category": "Ll",
    "key": "021D",
    "mappings": {
      "default": {
        "default": "요흐"
      }
    }
  },
  {
    "category": "Ll",
    "key": "026E",
    "mappings": {
      "default": {
        "default": "lezh"
      }
    }
  },
  {
    "category": "Ll",
    "key": "0292",
    "mappings": {
      "default": {
        "default": "ezh"
      }
    }
  },
  {
    "category": "Ll",
    "key": "0293",
    "mappings": {
      "default": {
        "default": "컬이 있는 ezh"
      }
    }
  },
  {
    "category": "Ll",
    "key": "02A4",
    "mappings": {
      "default": {
        "default": "이중문자 dezh"
      }
    }
  },
  {
    "category": "Ll",
    "key": "01DD",
    "mappings": {
      "default": {
        "default": "반전된 e"
      }
    }
  },
  {
    "category": "Ll",
    "key": "01FD",
    "mappings": {
      "default": {
        "default": "양음부호 ae"
      }
    }
  },
  {
    "category": "Ll",
    "key": "0221",
    "mappings": {
      "default": {
        "default": "컬이 있는 d"
      }
    }
  },
  {
    "category": "Ll",
    "key": "0223",
    "mappings": {
      "default": {
        "default": "ou"
      }
    }
  },
  {
    "category": "Ll",
    "key": "0225",
    "mappings": {
      "default": {
        "default": "고리가 있는 z"
      }
    }
  },
  {
    "category": "Ll",
    "key": "0234",
    "mappings": {
      "default": {
        "default": "컬이 있는 l"
      }
    }
  },
  {
    "category": "Ll",
    "key": "0235",
    "mappings": {
      "default": {
        "default": "컬이 있는 n"
      }
    }
  },
  {
    "category": "Ll",
    "key": "0236",
    "mappings": {
      "default": {
        "default": "컬이 있는 t"
      }
    }
  },
  {
    "category": "Ll",
    "key": "0238",
    "mappings": {
      "default": {
        "default": "이중문자 db"
      }
    }
  },
  {
    "category": "Ll",
    "key": "0239",
    "mappings": {
      "default": {
        "default": "이중문자 qp"
      }
    }
  },
  {
    "category": "Ll",
    "key": "023F",
    "mappings": {
      "default": {
        "default": "스와시 테일이 있는 s"
      }
    }
  },
  {
    "category": "Ll",
    "key": "0240",
    "mappings": {
      "default": {
        "default": "스와시 테일이 있는 z"
      }
    }
  },
  {
    "category": "Ll",
    "key": "0242",
    "mappings": {
      "default": {
        "default": "성문 파열음"
      }
    }
  },
  {
    "category": "Ll",
    "key": "024B",
    "mappings": {
      "default": {
        "default": "후크 꼬리가 있는 q"
      }
    }
  },
  {
    "category": "Ll",
    "key": "0250",
    "mappings": {
      "default": {
        "default": "반전된 a"
      }
    }
  },
  {
    "category": "Ll",
    "key": "0251",
    "mappings": {
      "default": {
        "default": "알파"
      }
    }
  },
  {
    "category": "Ll",
    "key": "0252",
    "mappings": {
      "default": {
        "default": "반전된 알파"
      }
    }
  },
  {
    "category": "Ll",
    "key": "0253",
    "mappings": {
      "default": {
        "default": "후크가 있는 b"
      }
    }
  },
  {
    "category": "Ll",
    "key": "0254",
    "mappings": {
      "default": {
        "default": "열린 o"
      }
    }
  },
  {
    "category": "Ll",
    "key": "0255",
    "mappings": {
      "default": {
        "default": "컬이 있는 c"
      }
    }
  },
  {
    "category": "Ll",
    "key": "0256",
    "mappings": {
      "default": {
        "default": "꼬리가 있는 d"
      }
    }
  },
  {
    "category": "Ll",
    "key": "0257",
    "mappings": {
      "default": {
        "default": "후크가 있는 d"
      }
    }
  },
  {
    "category": "Ll",
    "key": "0258",
    "mappings": {
      "default": {
        "default": "반전된 e"
      }
    }
  },
  {
    "category": "Ll",
    "key": "0259",
    "mappings": {
      "default": {
        "default": "슈와"
      }
    }
  },
  {
    "category": "Ll",
    "key": "025A",
    "mappings": {
      "default": {
        "default": "후크가 있는 슈와"
      }
    }
  },
  {
    "category": "Ll",
    "key": "025B",
    "mappings": {
      "default": {
        "default": "열린 e"
      }
    }
  },
  {
    "category": "Ll",
    "key": "025C",
    "mappings": {
      "default": {
        "default": "반전된 열린 e"
      }
    }
  },
  {
    "category": "Ll",
    "key": "025D",
    "mappings": {
      "default": {
        "default": "후크가 있는 반전된 열린 e"
      }
    }
  },
  {
    "category": "Ll",
    "key": "025E",
    "mappings": {
      "default": {
        "default": "닫힌 반전된 열린 e"
      }
    }
  },
  {
    "category": "Ll",
    "key": "0260",
    "mappings": {
      "default": {
        "default": "후크가 있는 g"
      }
    }
  },
  {
    "category": "Ll",
    "key": "0261",
    "mappings": {
      "default": {
        "default": "스크립트 g"
      }
    }
  },
  {
    "category": "Ll",
    "key": "0263",
    "mappings": {
      "default": {
        "default": "감마"
      }
    }
  },
  {
    "category": "Ll",
    "key": "0264",
    "mappings": {
      "default": {
        "default": "아기 감마"
      }
    }
  },
  {
    "category": "Ll",
    "key": "0265",
    "mappings": {
      "default": {
<<<<<<< HEAD
        "default": "반전된 h"
=======
        "default": "거꾸로된 h"
>>>>>>> 186aae5a
      }
    }
  },
  {
    "category": "Ll",
    "key": "0266",
    "mappings": {
      "default": {
        "default": "후크가 있는 h"
      }
    }
  },
  {
    "category": "Ll",
    "key": "0267",
    "mappings": {
      "default": {
        "default": "후크가 있는 heng"
      }
    }
  },
  {
    "category": "Ll",
    "key": "0269",
    "mappings": {
      "default": {
        "default": "이오타"
      }
    }
  },
  {
    "category": "Ll",
    "key": "026B",
    "mappings": {
      "default": {
        "default": "가운데 물결표가 있는 l"
      }
    }
  },
  {
    "category": "Ll",
    "key": "026C",
    "mappings": {
      "default": {
        "default": "벨트가 있는 l"
      }
    }
  },
  {
    "category": "Ll",
    "key": "026D",
    "mappings": {
      "default": {
        "default": "뒤로 휜 후크가 있는 l"
      }
    }
  },
  {
    "category": "Ll",
    "key": "026F",
    "mappings": {
      "default": {
        "default": "반전된 m"
      }
    }
  },
  {
    "category": "Ll",
    "key": "0270",
    "mappings": {
      "default": {
        "default": "긴 다리가 있는 반전된 m"
      }
    }
  },
  {
    "category": "Ll",
    "key": "0271",
    "mappings": {
      "default": {
        "default": "후크가 있는 m"
      }
    }
  },
  {
    "category": "Ll",
    "key": "0272",
    "mappings": {
      "default": {
        "default": "왼쪽 후크가 있는 n"
      }
    }
  },
  {
    "category": "Ll",
    "key": "0273",
    "mappings": {
      "default": {
        "default": "뒤로 휜 후크가 있는 n"
      }
    }
  },
  {
    "category": "Ll",
    "key": "0275",
    "mappings": {
      "default": {
        "default": "막힌 o"
      }
    }
  },
  {
    "category": "Ll",
    "key": "0277",
    "mappings": {
      "default": {
        "default": "닫힌 오메가"
      }
    }
  },
  {
    "category": "Ll",
    "key": "0278",
    "mappings": {
      "default": {
        "default": "파이"
      }
    }
  },
  {
    "category": "Ll",
    "key": "0279",
    "mappings": {
      "default": {
        "default": "반전된 r"
      }
    }
  },
  {
    "category": "Ll",
    "key": "027A",
    "mappings": {
      "default": {
        "default": "긴 다리가 있는 반전된 r"
      }
    }
  },
  {
    "category": "Ll",
    "key": "027B",
    "mappings": {
      "default": {
        "default": "후크가 있는 반전된 r"
      }
    }
  },
  {
    "category": "Ll",
    "key": "027C",
    "mappings": {
      "default": {
        "default": "긴 다리가 있는 r"
      }
    }
  },
  {
    "category": "Ll",
    "key": "027D",
    "mappings": {
      "default": {
        "default": "꼬리가 있는 r"
      }
    }
  },
  {
    "category": "Ll",
    "key": "027E",
    "mappings": {
      "default": {
        "default": "낚시후크가 있는 r"
      }
    }
  },
  {
    "category": "Ll",
    "key": "027F",
    "mappings": {
      "default": {
        "default": "낚시후크가 있는 반전된 r"
      }
    }
  },
  {
    "category": "Ll",
    "key": "0282",
    "mappings": {
      "default": {
        "default": "후크가 있는 s"
      }
    }
  },
  {
    "category": "Ll",
    "key": "0283",
    "mappings": {
      "default": {
        "default": "esh"
      }
    }
  },
  {
    "category": "Ll",
    "key": "0285",
    "mappings": {
      "default": {
        "default": "쪼그린 반전된 esh"
      }
    }
  },
  {
    "category": "Ll",
    "key": "0286",
    "mappings": {
      "default": {
        "default": "컬이 있는 esh"
      }
    }
  },
  {
    "category": "Ll",
    "key": "0287",
    "mappings": {
      "default": {
        "default": "반전된 t"
      }
    }
  },
  {
    "category": "Ll",
    "key": "0288",
    "mappings": {
      "default": {
        "default": "뒤로 휜 후크가 있는 t"
      }
    }
  },
  {
    "category": "Ll",
    "key": "0289",
    "mappings": {
      "default": {
        "default": "u 바"
      }
    }
  },
  {
    "category": "Ll",
    "key": "028A",
    "mappings": {
      "default": {
        "default": "입실론"
      }
    }
  },
  {
    "category": "Ll",
    "key": "028B",
    "mappings": {
      "default": {
        "default": "후크가 있는 v"
      }
    }
  },
  {
    "category": "Ll",
    "key": "028C",
    "mappings": {
      "default": {
        "default": "반전된 v"
      }
    }
  },
  {
    "category": "Ll",
    "key": "028D",
    "mappings": {
      "default": {
        "default": "반전된 w"
      }
    }
  },
  {
    "category": "Ll",
    "key": "028E",
    "mappings": {
      "default": {
        "default": "반전된 y"
      }
    }
  },
  {
    "category": "Ll",
    "key": "0290",
    "mappings": {
      "default": {
        "default": "뒤로 휜 후크가 있는 z"
      }
    }
  },
  {
    "category": "Ll",
    "key": "0291",
    "mappings": {
      "default": {
        "default": "컬이 있는 z"
      }
    }
  },
  {
    "category": "Ll",
    "key": "0295",
    "mappings": {
      "default": {
        "default": "라틴문자 인두 음성 마찰음"
      }
    }
  },
  {
    "category": "Ll",
    "key": "0296",
    "mappings": {
      "default": {
        "default": "라틴문자 역성문 파열음"
      }
    }
  },
  {
    "category": "Ll",
    "key": "0297",
    "mappings": {
      "default": {
        "default": "라틴문자 늘어난 c"
      }
    }
  },
  {
    "category": "Ll",
    "key": "0298",
    "mappings": {
      "default": {
        "default": "라틴문자 양순 흡착음"
      }
    }
  },
  {
    "category": "Ll",
    "key": "029A",
    "mappings": {
      "default": {
        "default": "닫힌 열린 e"
      }
    }
  },
  {
    "category": "Ll",
    "key": "029E",
    "mappings": {
      "default": {
        "default": "반전된 k"
      }
    }
  },
  {
    "category": "Ll",
    "key": "02A0",
    "mappings": {
      "default": {
        "default": "후크가 있는 q"
      }
    }
  },
  {
    "category": "Ll",
    "key": "02A3",
    "mappings": {
      "default": {
        "default": "이중문자 dz"
      }
    }
  },
  {
    "category": "Ll",
    "key": "02A5",
    "mappings": {
      "default": {
        "default": "컬이 있는 이중문자 dz"
      }
    }
  },
  {
    "category": "Ll",
    "key": "02A6",
    "mappings": {
      "default": {
        "default": "이중문자 ts"
      }
    }
  },
  {
    "category": "Ll",
    "key": "02A7",
    "mappings": {
      "default": {
        "default": "이중문자 tesh"
      }
    }
  },
  {
    "category": "Ll",
    "key": "02A8",
    "mappings": {
      "default": {
        "default": "컬이 있는 이중문자 tc"
      }
    }
  },
  {
    "category": "Ll",
    "key": "02A9",
    "mappings": {
      "default": {
        "default": "이중문자 feng"
      }
    }
  },
  {
    "category": "Ll",
    "key": "02AA",
    "mappings": {
      "default": {
        "default": "이중문자 ls"
      }
    }
  },
  {
    "category": "Ll",
    "key": "02AB",
    "mappings": {
      "default": {
        "default": "이중문자 lz"
      }
    }
  },
  {
    "category": "Ll",
    "key": "02AC",
    "mappings": {
      "default": {
        "default": "라틴문자 양순 충격음"
      }
    }
  },
  {
    "category": "Ll",
    "key": "02AD",
    "mappings": {
      "default": {
        "default": "라틴문자 양치 충격음"
      }
    }
  },
  {
    "category": "Ll",
    "key": "02AE",
    "mappings": {
      "default": {
        "default": "낚시후크가 있는 반전된 h"
      }
    }
  },
  {
    "category": "Ll",
    "key": "02AF",
    "mappings": {
      "default": {
        "default": "낚시후크와 꼬리가 있는 반전된 h"
      }
    }
  },
  {
    "category": "Ll",
    "key": "1D02",
    "mappings": {
      "default": {
        "default": "반전된 ae"
      }
    }
  },
  {
    "category": "Ll",
    "key": "1D08",
    "mappings": {
      "default": {
        "default": "반전된 열린 e"
      }
    }
  },
  {
    "category": "Ll",
    "key": "1D09",
    "mappings": {
      "default": {
        "default": "반전된 i"
      }
    }
  },
  {
    "category": "Ll",
    "key": "1D11",
    "mappings": {
      "default": {
        "default": "옆으로 누운 o"
      }
    }
  },
  {
    "category": "Ll",
    "key": "1D12",
    "mappings": {
      "default": {
        "default": "옆으로 누운 열린 o"
      }
    }
  },
  {
    "category": "Ll",
    "key": "1D14",
    "mappings": {
      "default": {
        "default": "반전된 oe"
      }
    }
  },
  {
    "category": "Ll",
    "key": "1D16",
    "mappings": {
      "default": {
        "default": "위 절반 o"
      }
    }
  },
  {
    "category": "Ll",
    "key": "1D17",
    "mappings": {
      "default": {
        "default": "아래 절반 o"
      }
    }
  },
  {
    "category": "Ll",
    "key": "1D1D",
    "mappings": {
      "default": {
        "default": "옆으로 누운 u"
      }
    }
  },
  {
    "category": "Ll",
    "key": "1D1E",
    "mappings": {
      "default": {
        "default": "옆으로 누운 diaeresized u"
      }
    }
  },
  {
    "category": "Ll",
    "key": "1D1F",
    "mappings": {
      "default": {
        "default": "옆으로 누운 반전된 m"
      }
    }
  },
  {
    "category": "Ll",
    "key": "1D24",
    "mappings": {
      "default": {
        "default": "라틴문자 유성 후두 마찰음"
      }
    }
  },
  {
    "category": "Ll",
    "key": "1D25",
    "mappings": {
      "default": {
        "default": "라틴문자 ain"
      }
    }
  },
  {
    "category": "Ll",
    "key": "1D6B",
    "mappings": {
      "default": {
        "default": "ue"
      }
    }
  },
  {
    "category": "Ll",
    "key": "1D6C",
    "mappings": {
      "default": {
        "default": "중간 물결표가 있는 b"
      }
    }
  },
  {
    "category": "Ll",
    "key": "1D6D",
    "mappings": {
      "default": {
        "default": "중간 물결표가 있는 d"
      }
    }
  },
  {
    "category": "Ll",
    "key": "1D6E",
    "mappings": {
      "default": {
        "default": "중간 물결표가 있는 f"
      }
    }
  },
  {
    "category": "Ll",
    "key": "1D6F",
    "mappings": {
      "default": {
        "default": "중간 물결표가 있는 m"
      }
    }
  },
  {
    "category": "Ll",
    "key": "1D70",
    "mappings": {
      "default": {
        "default": "중간 물결표가 있는 n"
      }
    }
  },
  {
    "category": "Ll",
    "key": "1D71",
    "mappings": {
      "default": {
        "default": "중간 물결표가 있는 p"
      }
    }
  },
  {
    "category": "Ll",
    "key": "1D72",
    "mappings": {
      "default": {
        "default": "중간 물결표가 있는 r"
      }
    }
  },
  {
    "category": "Ll",
    "key": "1D73",
    "mappings": {
      "default": {
        "default": "낚시후크와 중간 물결표가 있는 r"
      }
    }
  },
  {
    "category": "Ll",
    "key": "1D74",
    "mappings": {
      "default": {
        "default": "중간 물결표가 있는 s"
      }
    }
  },
  {
    "category": "Ll",
    "key": "1D75",
    "mappings": {
      "default": {
        "default": "중간 물결표가 있는 t"
      }
    }
  },
  {
    "category": "Ll",
    "key": "1D76",
    "mappings": {
      "default": {
        "default": "중간 물결표가 있는 케트"
      }
    }
  },
  {
    "category": "Ll",
    "key": "1D77",
    "mappings": {
      "default": {
        "default": "반전된 g"
      }
    }
  },
  {
    "category": "Ll",
    "key": "1D79",
    "mappings": {
      "default": {
        "default": "insular g"
      }
    }
  },
  {
    "category": "Ll",
    "key": "1D7A",
    "mappings": {
      "default": {
        "default": "취소선이 있는 th"
      }
    }
  },
  {
    "category": "Ll",
    "key": "1D80",
    "mappings": {
      "default": {
        "default": "구강음 후크가 있는 b"
      }
    }
  },
  {
    "category": "Ll",
    "key": "1D81",
    "mappings": {
      "default": {
        "default": "구개음 후크가 있는 d"
      }
    }
  },
  {
    "category": "Ll",
    "key": "1D82",
    "mappings": {
      "default": {
        "default": "구개음 후크가 있는 f"
      }
    }
  },
  {
    "category": "Ll",
    "key": "1D83",
    "mappings": {
      "default": {
        "default": "구개음 후크가 있는 g"
      }
    }
  },
  {
    "category": "Ll",
    "key": "1D84",
    "mappings": {
      "default": {
        "default": "구개음 후크가 있는 k"
      }
    }
  },
  {
    "category": "Ll",
    "key": "1D85",
    "mappings": {
      "default": {
        "default": "구개음 후크가 있는 l"
      }
    }
  },
  {
    "category": "Ll",
    "key": "1D86",
    "mappings": {
      "default": {
        "default": "구개음 후크가 있는 m"
      }
    }
  },
  {
    "category": "Ll",
    "key": "1D87",
    "mappings": {
      "default": {
        "default": "구개음 후크가 있는 n"
      }
    }
  },
  {
    "category": "Ll",
    "key": "1D88",
    "mappings": {
      "default": {
        "default": "구개음 후크가 있는 p"
      }
    }
  },
  {
    "category": "Ll",
    "key": "1D89",
    "mappings": {
      "default": {
        "default": "구개음 후크가 있는 r"
      }
    }
  },
  {
    "category": "Ll",
    "key": "1D8A",
    "mappings": {
      "default": {
        "default": "구개음 후크가 있는 s"
      }
    }
  },
  {
    "category": "Ll",
    "key": "1D8B",
    "mappings": {
      "default": {
        "default": "구개음 후크가 있는 esh"
      }
    }
  },
  {
    "category": "Ll",
    "key": "1D8C",
    "mappings": {
      "default": {
        "default": "구개음 후크가 있는 v"
      }
    }
  },
  {
    "category": "Ll",
    "key": "1D8D",
    "mappings": {
      "default": {
        "default": "구개음 후크가 있는 x"
      }
    }
  },
  {
    "category": "Ll",
    "key": "1D8E",
    "mappings": {
      "default": {
        "default": "구개음 후크가 있는 z"
      }
    }
  },
  {
    "category": "Ll",
    "key": "1D8F",
    "mappings": {
      "default": {
        "default": "뒤로 휜 후크가 있는 a"
      }
    }
  },
  {
    "category": "Ll",
    "key": "1D90",
    "mappings": {
      "default": {
        "default": "뒤로 휜 후크가 있는 알파"
      }
    }
  },
  {
    "category": "Ll",
    "key": "1D91",
    "mappings": {
      "default": {
        "default": "꼬리와 후크가 있는 d"
      }
    }
  },
  {
    "category": "Ll",
    "key": "1D92",
    "mappings": {
      "default": {
        "default": "뒤로 휜 후크가 있는 e"
      }
    }
  },
  {
    "category": "Ll",
    "key": "1D93",
    "mappings": {
      "default": {
        "default": "뒤로 휜 후크가 있는 열린 e"
      }
    }
  },
  {
    "category": "Ll",
    "key": "1D94",
    "mappings": {
      "default": {
        "default": "뒤로 휜 후크가 있는 반전된 열린 e"
      }
    }
  },
  {
    "category": "Ll",
    "key": "1D95",
    "mappings": {
      "default": {
        "default": "뒤로 휜 후크가 있는 슈와"
      }
    }
  },
  {
    "category": "Ll",
    "key": "1D96",
    "mappings": {
      "default": {
        "default": "뒤로 휜 후크가 있는 i"
      }
    }
  },
  {
    "category": "Ll",
    "key": "1D97",
    "mappings": {
      "default": {
        "default": "뒤로 휜 후크가 있는 열린 o"
      }
    }
  },
  {
    "category": "Ll",
    "key": "1D98",
    "mappings": {
      "default": {
        "default": "뒤로 휜 후크가 있는 esh"
      }
    }
  },
  {
    "category": "Ll",
    "key": "1D99",
    "mappings": {
      "default": {
        "default": "뒤로 휜 후크가 있는 u"
      }
    }
  },
  {
    "category": "Ll",
    "key": "1D9A",
    "mappings": {
      "default": {
        "default": "뒤로 휜 후크가 있는 ezh"
      }
    }
  },
  {
    "category": "Ll",
    "key": "0149",
    "mappings": {
      "default": {
        "default": "아포스트로피 앞에 n"
      }
    }
  },
  {
    "category": "Ll",
    "key": "014B",
    "mappings": {
      "default": {
        "default": "eng"
      }
    }
  }
]<|MERGE_RESOLUTION|>--- conflicted
+++ resolved
@@ -1,4 +1,7 @@
-[{"locale": "ko"},
+[
+  {
+    "locale": "ko"
+  },
   {
     "category": "Ll",
     "key": "00F8",
@@ -886,11 +889,7 @@
     "key": "0265",
     "mappings": {
       "default": {
-<<<<<<< HEAD
         "default": "반전된 h"
-=======
-        "default": "거꾸로된 h"
->>>>>>> 186aae5a
       }
     }
   },
