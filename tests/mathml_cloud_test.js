// Copyright 2014 Volker Sorge
//
// Licensed under the Apache License, Version 2.0 (the "License");
// you may not use this file except in compliance with the License.
// You may obtain a copy of the License at
//
//      http://www.apache.org/licenses/LICENSE-2.0
//
// Unless required by applicable law or agreed to in writing, software
// distributed under the License is distributed on an "AS IS" BASIS,
// WITHOUT WARRANTIES OR CONDITIONS OF ANY KIND, either express or implied.
// See the License for the specific language governing permissions and
// limitations under the License.

/**
 * @fileoverview Testcases resulting from Mathml Cloud project, often inspired
 *     by bugs.
 * @author Volker.Sorge@gmail.com (Volker Sorge)
 */

goog.provide('sre.MathmlCloudTest');

goog.require('sre.AbstractRuleTest');



/**
 * @constructor
 * @extends {sre.AbstractRuleTest}
 */
sre.MathmlCloudTest = function() {
  goog.base(this);

  /**
   * @override
   */
  this.information = 'Mathml Cloud tests.';

  /**
   * @override
   */
  this.domain = 'mathspeak';

  /**
   * @override
   */
  this.semantics = true;

  /**
   * @override
   */
<<<<<<< HEAD
  this.rules = ['SemanticTreeRules', 'MathspeakRules'];
=======
  this.rules = ['MathspeakRules'];
>>>>>>> 9df31b8a
};
goog.inherits(sre.MathmlCloudTest, sre.AbstractRuleTest);


/**
 * Testing for correct treatment of special HTML entities: non-breaking spaces,
 * left and right angle bracket.
 */
sre.MathmlCloudTest.prototype.testHtmlEntities = function() {
  var mml = '<mo>&lt;</mo>';
  this.executeRuleTest(mml, 'less-than', 'default');
  mml = '<mo>&gt;</mo>';
  this.executeRuleTest(mml, 'greater-than', 'default');
  mml = '<mi>n&nbsp;</mi>';
  this.executeRuleTest(mml, 'n', 'default');
  mml = '<mi>&nbsp;m</mi>';
  this.executeRuleTest(mml, 'm', 'default');
  mml = '<mi>n&nbsp;m</mi>';
  this.executeRuleTest(mml, 'n m', 'default');
  mml = '<mi>&nbsp;&nbsp;n&nbsp;&nbsp;m&nbsp;&nbsp;</mi>';
  this.executeRuleTest(mml, 'n m', 'default');
};


/**
 * Testing binomial coefficients made from fractions.
 */
sre.MathmlCloudTest.prototype.testBinomialFromFrac = function() {
  var mml = '<mfenced><mfrac linethickness="0pt"><mi>n</mi>' +
      '<mi>k</mi></mfrac></mfenced>';
  this.executeRuleTest(mml, 'StartBinomialOrMatrix n Choose k' +
                       ' EndBinomialOrMatrix', 'default');
  mml = '<mfenced><mfrac linethickness="0.0em"><mi>n</mi>' +
        '<mi>k</mi></mfrac></mfenced>';
  this.executeRuleTest(mml, 'StartBinomialOrMatrix n Choose k' +
                       ' EndBinomialOrMatrix', 'default');
  mml = '<mfenced><mfrac linethickness="negativeverythinmathspace"><mi>n</mi>' +
        '<mi>k</mi></mfrac></mfenced>';
  this.executeRuleTest(mml, 'StartBinomialOrMatrix n Choose k' +
                       ' EndBinomialOrMatrix', 'default');
  mml = '<mfenced><mfrac linethickness="verythinmathspace"><mi>n</mi>' +
        '<mi>k</mi></mfrac></mfenced>';
  this.executeRuleTest(mml, 'left-parenthesis StartFraction n Over k ' +
                       'EndFraction right-parenthesis', 'default');
  mml = '<mfenced><mfrac linethickness="1pt"><mi>n</mi>' +
        '<mi>k</mi></mfrac></mfenced>';
  this.executeRuleTest(mml, 'left-parenthesis StartFraction n Over k ' +
                       'EndFraction right-parenthesis', 'default');
  mml = '<mfenced><mfrac linethickness="0.5pt"><mi>n</mi>' +
        '<mi>k</mi></mfrac></mfenced>';
  this.executeRuleTest(mml, 'left-parenthesis StartFraction n Over k ' +
                       'EndFraction right-parenthesis', 'default');
};


/**
 * Test unnecessary spaces.
 */
sre.MathmlCloudTest.prototype.testUnnecessarySpaces = function() {
  var mml = '<mn> 5 </mn>';
  this.executeRuleTest(mml, '5', 'default');
  mml = '<mn> &nbsp; 5 &nbsp; </mn>';
  this.executeRuleTest(mml, '5', 'default');
};


/**
 * Absolute values versus other netural fences.
 */
sre.MathmlCloudTest.prototype.testAbsValueVsNeutral = function() {
  var mml = '<mo>|</mo><mi>a</mi><mo>|</mo>';
  this.executeRuleTest(mml, 'StartAbsoluteValue a EndAbsoluteValue', 'default');
  this.executeRuleTest(mml, 'StartAbsoluteValue a EndAbsoluteValue', 'brief');
  this.executeRuleTest(mml, 'AbsoluteValue a EndAbsoluteValue', 'sbrief');
  mml = '<mo>｜</mo><mi>a</mi><mo>｜</mo>';
  this.executeRuleTest(mml, 'StartAbsoluteValue a EndAbsoluteValue', 'default');
  this.executeRuleTest(mml, 'AbsoluteValue a EndAbsoluteValue', 'sbrief');
  mml = '<mo>｜</mo><mi>a</mi><mo>‖</mo>';
  this.executeRuleTest(mml, 'vertical-bar a double-vertical-bar', 'default');
  mml = '<mo>‖</mo><mi>a</mi><mo>‖</mo>';
  this.executeRuleTest(mml, 'double-vertical-bar a double-vertical-bar',
                       'default');
  mml = '<mo>¦</mo><mi>a</mi><mo>¦</mo>';
  this.executeRuleTest(mml, 'broken-vertical-bar a broken-vertical-bar',
                       'default');
};


/**
 * Negative vulgar fraction.
 */
sre.MathmlCloudTest.prototype.testNegativeVulgarFraction = function() {
  var mml = '<mo>-</mo><mfrac><mn>5</mn><mn>18</mn></mfrac>';
  this.executeRuleTest(mml, 'negative five-eighteenths', 'default');
  this.executeRuleTest(mml, 'negative five-eighteenths', 'brief');
  this.executeRuleTest(mml, 'negative five-eighteenths', 'sbrief');
  mml = '<mfrac><mn>1</mn><mn>2</mn></mfrac><mo>-</mo>' +
      '<mfrac><mn>5</mn><mn>18</mn></mfrac>';
  this.executeRuleTest(mml, 'one-half minus five-eighteenths', 'default');
  mml = '<mo>-</mo><mfrac><mn>5.2</mn><mi>a</mi></mfrac>';
  this.executeRuleTest(mml, 'minus StartFraction 5.2 Over a EndFraction',
                       'default');
  mml = '<mo>-</mo><mfrac><mn>5.2</mn><mn>18</mn></mfrac>';
  this.executeRuleTest(mml, 'minus StartFraction 5.2 Over 18 EndFraction',
                       'default');
};


/**
 * Testing trivial things.
 */
sre.MathmlCloudTest.prototype.testTrivialStuff = function() {
  var mml = '<mtext>a</mtext><mo>=</mo><mi>b</mi>';
  this.executeRuleTest(mml, 'a equals b', 'default');
  mml = '<mo>"</mo>';
  this.executeRuleTest(mml, 'quotation-mark', 'default');
  mml = '<mo>"</mo><mi>x</mi><mo>"</mo>';
  this.executeRuleTest(mml, 'quotation-mark x quotation-mark', 'default');
  mml = '<mo>\'</mo>';
  this.executeRuleTest(mml, 'prime', 'default');
};


/**
 * Testing German fonts.
 */
sre.MathmlCloudTest.prototype.testGermanFonts = function() {
  var mml = '<mi mathvariant="fraktur">A</mi>';
  this.executeRuleTest(mml, 'German upper A', 'default');
  mml = '<mi mathvariant="bold-fraktur">A</mi>';
  this.executeRuleTest(mml, 'bold German upper A', 'default');
  this.executeRuleTest('<mi>&#x1D504;</mi>', 'German upper A', 'default');
  this.executeRuleTest('<mi>&#x1D56C;</mi>', 'bold German upper A', 'default');
  mml = '<mtext mathvariant="bold-fraktur">abc</mtext>';
  this.executeRuleTest(mml, 'bold German abc', 'default');
  mml = '<mtext mathvariant="bold-fraktur">ABC</mtext>';
  this.executeRuleTest(mml, 'bold German ABC', 'default');
  mml = '<mi mathvariant="bold-fraktur">ABC</mi>';
  this.executeRuleTest(mml, 'bold German upper A upper B upper C', 'default');
};


/**
 * Testing German fonts.
 */
sre.MathmlCloudTest.prototype.testOtherFonts = function() {
  this.executeRuleTest('<mi>m</mi>', 'm');
  this.executeRuleTest('<mi mathvariant="normal">m</mi>', 'normal m');
  this.executeRuleTest('<mi>mi</mi>', 'm i');
  this.executeRuleTest('<mi mathvariant="italic">mi</mi>', 'italic m i');
  this.executeRuleTest('<mi>30</mi>', '30');
  this.executeRuleTest('<mi>3</mi>', 'italic 3');
  this.executeRuleTest('<mi>30°</mi>', '30 degree');
  this.executeRuleTest('<mi>30mA</mi>', '3 0 m upper A');
};


/**
 * Testing non-alpha identifier.
 */
sre.MathmlCloudTest.prototype.testNonalphaIdentifier = function() {
  var mml = '<mi>30°</mi>';
  this.executeRuleTest(mml, '30 degree', 'default');
  this.executeRuleTest(mml, '30 degree', 'brief');
  this.executeRuleTest(mml, '30 degree', 'sbrief');
};


/**
 * Testing Chemistry Upper.
 */
sre.MathmlCloudTest.prototype.testMixedIdentifier = function() {
  var mml = '<mrow><mi mathvariant="normal">Si</mi><msub>' +
      '<mi mathvariant="normal">O</mi><mn>2</mn></msub><mo>+</mo><mn>6</mn>' +
      '<mi mathvariant="normal">H</mi><mi mathvariant="normal">F</mi>' +
      '<mo>&#x2192;</mo><msub><mi mathvariant="normal">H</mi><mn>2</mn>' +
      '</msub><mi mathvariant="normal">Si</mi><msub>' +
      '<mi mathvariant="normal">F</mi><mn>6</mn></msub><mo>+</mo><mn>2</mn>' +
      '<msub><mi mathvariant="normal">H</mi><mn>2</mn></msub>' +
      '<mi mathvariant="normal">O</mi></mrow>';
  this.executeRuleTest(mml, 'upper S i normal upper O 2 plus 6 normal upper' +
                       ' H normal upper F right-arrow normal upper H 2 upper' +
                       ' S i normal upper F 6 plus 2 normal upper H 2 normal' +
                       ' upper O', 'default');
  this.executeRuleTest(mml, 'upper S i normal upper O 2 plus 6 normal upper' +
                       ' H normal upper F right-arrow normal upper H 2 upper' +
                       ' S i normal upper F 6 plus 2 normal upper H 2 normal' +
                       ' upper O', 'brief');
  this.executeRuleTest(mml, 'upper S i normal upper O 2 plus 6 normal upper' +
                       ' H normal upper F R arrow normal upper H 2 upper' +
                       ' S i normal upper F 6 plus 2 normal upper H 2 normal' +
                       ' upper O', 'sbrief');
};


// TODO (sorge) Test currently fails as the parenthesis is seen to be
//     embellished! Should work again once embellished parenthesis are fully
//     rewritten.
/**
 * Testing Parenthesis with Superscript.
 * Simplified test case for expression 95.
 */
sre.MathmlCloudTest.prototype.testParenSuper = function() {
  var mml = '<mo>(</mo><mi>a</mi><msup><mo>)</mo><mn>2</mn></msup>';
  this.executeRuleTest(mml, 'left-parenthesis a right-parenthesis squared',
                       'default');
  this.executeRuleTest(mml, 'left-p\'ren a right-p\'ren squared', 'brief');
  this.executeRuleTest(mml, 'L p\'ren a R p\'ren squared', 'sbrief');
};


/**
 * Testing Parenthesis with convoluted operator.
 * Simplified test case for expression 98.
 */
sre.MathmlCloudTest.prototype.testParenConvoluted = function() {
  var mml = '<mo>(</mo><mo>-</mo><msup><mi>x</mi><mn>2</mn></msup>' +
          '<mo>/2)</mo>';
  this.executeRuleTest(mml, 'left-parenthesis minus x squared slash' +
                       ' 2 right-parenthesis', 'default');
  this.executeRuleTest(mml, 'left-p\'ren minus x squared slash 2 right-p\'ren',
                       'brief');
  this.executeRuleTest(mml, 'L p\'ren minus x squared slash 2 R p\'ren',
                       'sbrief');
};


/**
 * Testing Superscript Baseline expression in relation-sequence
 * Simplified test case for expression 62.
 */
sre.MathmlCloudTest.prototype.testSupBaseRelseq = function() {
  var mml = '<mrow><msub><mrow><mi>c</mi></mrow><mrow><mn>1</mn></mrow>' +
      '</msub><msup><mrow><mi>h</mi></mrow><mrow><mn>4</mn><mo>-</mo>' +
      '<mn>2</mn><mi>s</mi></mrow></msup><mo>&#x2264;</mo><mfrac>' +
      '<mrow><mn>1</mn></mrow><mrow><mn>2</mn><mi>T</mi></mrow></mfrac>' +
      '<mo>&#x2264;</mo><msub><mrow><mi>c</mi></mrow><mrow><mn>2</mn>' +
      '</mrow></msub><msup><mrow><mi>h</mi></mrow><mrow><mn>4</mn>' +
      '<mo>-</mo><mn>2</mn><mi>s</mi></mrow></msup></mrow>';
  this.executeRuleTest(mml, 'c 1 h Superscript 4 minus 2 s Baseline' +
                       ' less-than-or-equal-to StartFraction 1 Over 2' +
                       ' upper T EndFraction less-than-or-equal-to c 2 h' +
                       ' Superscript 4 minus 2 s', 'default');
  this.executeRuleTest(mml, 'c 1 h Sup 4 minus 2 s Base' +
                       ' less-than-or-equal-to StartFrac 1 Over 2 upper T' +
                       ' EndFrac less-than-or-equal-to c 2 h Sup 4 minus 2 s',
                       'brief');
  this.executeRuleTest(mml, 'c 1 h Sup 4 minus 2 s Base less-than-or-equal-to' +
                       ' Frac 1 Over 2 upper T EndFrac less-than-or-equal-to' +
                       ' c 2 h Sup 4 minus 2 s', 'sbrief');
};


/**
 * Testing Superscript Baseline expression in multi-relation.
 * Simplified test case similar to expression 62.
 */
sre.MathmlCloudTest.prototype.testSupBaseMultirel = function() {
  var mml = '<mrow><msub><mrow><mi>c</mi></mrow><mrow><mn>1</mn></mrow>' +
      '</msub><msup><mrow><mi>h</mi></mrow><mrow><mn>4</mn><mo>-</mo>' +
      '<mn>2</mn><mi>s</mi></mrow></msup><mo>&#x2264;</mo><mfrac><mrow>' +
      '<mn>1</mn></mrow><mrow><mn>2</mn><mi>T</mi></mrow></mfrac><mo>=</mo>' +
      '<msub><mrow><mi>c</mi></mrow><mrow><mn>2</mn></mrow></msub><msup>' +
      '<mrow><mi>h</mi></mrow><mrow><mn>4</mn><mo>-</mo><mn>2</mn>' +
      '<mi>s</mi></mrow></msup></mrow>';
  this.executeRuleTest(mml, 'c 1 h Superscript 4 minus 2 s Baseline' +
                       ' less-than-or-equal-to StartFraction 1 Over 2 upper T' +
                       ' EndFraction equals c 2 h Superscript 4 minus 2 s',
                       'default');
  this.executeRuleTest(mml, 'c 1 h Sup 4 minus 2 s Base less-than-or-equal-to' +
                       ' StartFrac 1 Over 2 upper T EndFrac equals c 2 h Sup' +
                       ' 4 minus 2 s', 'brief');
  this.executeRuleTest(mml, 'c 1 h Sup 4 minus 2 s Base' +
                       ' less-than-or-equal-to Frac 1 Over 2 upper T EndFrac' +
                       ' equals c 2 h Sup 4 minus 2 s', 'sbrief');

};


/**
 * Testing Subscript Baseline expression in relation-sequence
 * Simplified test case for expressions similar to 62.
 */
sre.MathmlCloudTest.prototype.testSubBaseRelseq = function() {
  var mml = '<msub><mi>h</mi><mi>s</mi></msub><mo>&#x2264;</mo>' +
      '<mfrac><mn>1</mn><mrow><mn>2</mn><mi>T</mi></mrow></mfrac>' +
      '<mo>&#x2264;</mo><msub><mi>h</mi><mi>s</mi></msub>';
  this.executeRuleTest(mml, 'h Subscript s Baseline less-than-or-equal-to' +
                       ' StartFraction 1 Over 2 upper T EndFraction' +
                       ' less-than-or-equal-to h Subscript s', 'default');
  this.executeRuleTest(mml, 'h Sub s Base less-than-or-equal-to StartFrac' +
                       ' 1 Over 2 upper T EndFrac less-than-or-equal-to h' +
                       ' Sub s', 'brief');
  this.executeRuleTest(mml, 'h Sub s Base less-than-or-equal-to Frac 1 Over' +
                       ' 2 upper T EndFrac less-than-or-equal-to h Sub s',
                       'sbrief');
};


/**
 * Testing Subscript Baseline expression in multi-relation
 * Simplified test case for expressions similar to 62.
 */
sre.MathmlCloudTest.prototype.testSubBaseMultirel = function() {
  var mml = '<msub><mi>h</mi><mi>s</mi></msub><mo>&#x2264;</mo>' +
      '<mfrac><mn>1</mn><mrow><mn>2</mn><mi>T</mi></mrow></mfrac>' +
      '<mo>=</mo><msub><mi>h</mi><mi>s</mi></msub>';
  this.executeRuleTest(mml, 'h Subscript s Baseline less-than-or-equal-to' +
                       ' StartFraction 1 Over 2 upper T EndFraction' +
                       ' equals h Subscript s', 'default');
  this.executeRuleTest(mml, 'h Sub s Base less-than-or-equal-to StartFrac' +
                       ' 1 Over 2 upper T EndFrac equals h' +
                       ' Sub s', 'brief');
  this.executeRuleTest(mml, 'h Sub s Base less-than-or-equal-to Frac 1 Over' +
                       ' 2 upper T EndFrac equals h Sub s',
                       'sbrief');
};


/**
 * Testing SubSuperscript Baseline expression in relation-sequence
 * Simplified test case for expressions similar to 62.
 */
sre.MathmlCloudTest.prototype.testSubSuperBaseRelseq = function() {
  var mml = '<msubsup><mi>h</mi><mi>s</mi><mi>t</mi></msubsup>' +
      '<mo>&#x2264;</mo><mfrac><mn>1</mn><mrow><mn>2</mn><mi>T</mi>' +
      '</mrow></mfrac><mo>&#x2264;</mo><msubsup><mi>h</mi><mi>s</mi>' +
      '<mi>t</mi></msubsup>';
  this.executeRuleTest(mml, 'h Subscript s Superscript t Baseline' +
                       ' less-than-or-equal-to StartFraction 1 Over 2 upper' +
                       ' T EndFraction less-than-or-equal-to h Subscript' +
                       ' s Superscript t', 'default');
  this.executeRuleTest(mml, 'h Sub s Sup t Base less-than-or-equal-to' +
                       ' StartFrac 1 Over 2 upper T EndFrac' +
                       ' less-than-or-equal-to h Sub s Sup t', 'brief');
  this.executeRuleTest(mml, 'h Sub s Sup t Base less-than-or-equal-to Frac' +
                       ' 1 Over 2 upper T EndFrac less-than-or-equal-to' +
                       ' h Sub s Sup t', 'sbrief');
};


/**
 * Testing SubSuperscript Baseline expression in multi-relation
 * Simplified test case for expressions similar to 62.
 */
sre.MathmlCloudTest.prototype.testSubSuperBaseMultirel = function() {
  var mml = '<msubsup><mi>h</mi><mi>s</mi><mi>t</mi></msubsup>' +
      '<mo>&#x2264;</mo><mfrac><mn>1</mn><mrow><mn>2</mn><mi>T</mi>' +
      '</mrow></mfrac><mo>=</mo><msubsup><mi>h</mi><mi>s</mi>' +
      '<mi>t</mi></msubsup>';
  this.executeRuleTest(mml, 'h Subscript s Superscript t Baseline' +
                       ' less-than-or-equal-to StartFraction 1 Over 2 upper' +
                       ' T EndFraction equals h Subscript s Superscript t',
                       'default');
  this.executeRuleTest(mml, 'h Sub s Sup t Base less-than-or-equal-to' +
                       ' StartFrac 1 Over 2 upper T EndFrac' +
                       ' equals h Sub s Sup t', 'brief');
  this.executeRuleTest(mml, 'h Sub s Sup t Base less-than-or-equal-to Frac' +
                       ' 1 Over 2 upper T EndFrac equals h Sub s Sup t',
                       'sbrief');
};


/**
 * Testing Square and Cubes with text children.
 * Test case for expression 18 (adapted to include cubed).
 */
sre.MathmlCloudTest.prototype.testSquareWithText = function() {
  var mml = '<mrow><mfrac><mrow><mtext>area&#x00A0;of&#x00A0;triangle</mtext>' +
      '</mrow><mrow><mtext>area&#x00A0;of&#x00A0;square</mtext></mrow>' +
      '</mfrac><mo>=</mo><mfrac><mrow><msup><mrow>' +
      '<mtext>1&#x00A0;unit</mtext></mrow><mn>2</mn></msup></mrow><mrow>' +
      '<msup><mrow><mtext>16&#x00A0;units</mtext></mrow><mn>3</mn></msup>' +
      '</mrow></mfrac></mrow>';
  this.executeRuleTest(mml, 'StartFraction area of triangle Over area of' +
                       ' square EndFraction equals StartFraction 1 unit' +
                       ' squared Over 16 units cubed EndFraction', 'default');
  this.executeRuleTest(mml, 'StartFrac area of triangle Over area of square' +
                       ' EndFrac equals StartFrac 1 unit squared Over 16' +
                       ' units cubed EndFrac', 'brief');
  this.executeRuleTest(mml, 'Frac area of triangle Over area of square' +
                       ' EndFrac equals Frac 1 unit squared Over 16 units' +
                       ' cubed EndFrac', 'sbrief');
};


/**
 * Testing SubSuperscript Baseline expression in multi-relation
 * Simplified test case for expressions similar to 18.
 */
sre.MathmlCloudTest.prototype.testFootnoteWithText = function() {
  var mml = '<mrow><mtext>area&#x00A0;of&#x00A0;triangle</mtext>' +
      '<mtext>&#x00A0;</mtext>' +
      '<msup><mrow><mtext>area&#x00A0;of&#x00A0;square</mtext>' +
      '</mrow><mn>1</mn></msup><mtext>&#x00A0;</mtext>' +
      '<msup><mrow><mtext>1&#x00A0;unit</mtext></mrow><mn>2</mn></msup>' +
      '<mtext>&#x00A0;</mtext>' +
      '<msup><mrow><mtext>16&#x00A0;units</mtext></mrow><mn>3</mn></msup>' +
      '</mrow>';
  this.executeRuleTest(mml, 'area of triangle area of square' +
                       ' Superscript 1 Baseline 1 unit Superscript 2' +
                       ' Baseline 16 units Superscript 3', 'default');
  this.executeRuleTest(mml, 'area of triangle area of' +
                       ' square Sup 1 Base 1 unit' +
                       ' Sup 2 Base 16 units Sup 3', 'brief');
  this.executeRuleTest(mml, 'area of triangle area of' +
                       ' square Sup 1 Base 1 unit' +
                       ' Sup 2 Base 16 units Sup 3', 'sbrief');
};


/**
 * Testing SubSuperscript Baseline expression in multi-relation
 * Simplified test case for expressions similar to 18.
 */
sre.MathmlCloudTest.prototype.testFootnoteWithSimpleText = function() {
  var mml = '<msup><mtext>area&#x00A0;of&#x00A0;triangle</mtext>' +
      '<mn>2</mn></msup>';
  this.executeRuleTest(mml, 'area of triangle Superscript 2', 'default');
  this.executeRuleTest(mml, 'area of triangle Sup 2', 'brief');
  this.executeRuleTest(mml, 'area of triangle Sup 2', 'sbrief');
};<|MERGE_RESOLUTION|>--- conflicted
+++ resolved
@@ -49,11 +49,7 @@
   /**
    * @override
    */
-<<<<<<< HEAD
-  this.rules = ['SemanticTreeRules', 'MathspeakRules'];
-=======
   this.rules = ['MathspeakRules'];
->>>>>>> 9df31b8a
 };
 goog.inherits(sre.MathmlCloudTest, sre.AbstractRuleTest);
 
