--- conflicted
+++ resolved
@@ -113,20 +113,11 @@
 
 
 /**
-<<<<<<< HEAD
- * Check if location is already supported in this JS.
- * @return {boolean} True if location is defined.
- */
-sre.SystemExternal.locationSupported = function() {
-  return !(typeof(location) == 'undefined');
-};
-=======
- *
+ * XML mappings for JSON output. 
  * @type {Object}
  */
 sre.SystemExternal.xm = sre.SystemExternal.documentSupported() ?
     null : sre.SystemExternal.require('xml-mapping');
->>>>>>> b5467afa
 
 
 /**
