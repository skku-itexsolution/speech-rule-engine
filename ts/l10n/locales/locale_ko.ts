//
// Copyright 2017-21 Volker Sorge
//
// Licensed under the Apache License, Version 2.0 (the "License");
// you may not use this file except in compliance with the License.
// You may obtain a copy of the License at
//
//      http://www.apache.org/licenses/LICENSE-2.0
//
// Unless required by applicable law or agreed to in writing, software
// distributed under the License is distributed on an "AS IS" BASIS,
// WITHOUT WARRANTIES OR CONDITIONS OF ANY KIND, either express or implied.
// See the License for the specific language governing permissions and
// limitations under the License.

/**
 * @fileoverview Korean message file.
 *
 * @author volker.sorge@gmail.com (Volker Sorge)
 */


import {Grammar} from '../../rule_engine/grammar';
import {createLocale, Locale} from '../locale';
import NUMBERS from '../numbers/numbers_ko';
import * as tr from '../transformers';


let locale: Locale = null;

export function ko(): Locale {
  if (!locale) {
    locale = create();
  }
  // TODO: Initialise the grammar methods here?
  return locale;
}

function create(): Locale {
  let loc = createLocale();
  loc.NUMBERS = NUMBERS;
  loc.FUNCTIONS.plural = function(unit: string) { return unit };
  loc.FUNCTIONS.si = (prefix: string, unit: string) => {
    return prefix + unit;
  };
  loc.FUNCTIONS.combineRootIndex = function(index: string, postfix: string) {
    return index + postfix;
  };
  loc.ALPHABETS.combiner = tr.Combiners.prefixCombiner;
  loc.ALPHABETS.digitTrans.default = NUMBERS.numberToWords;

  /**
   * Find if there exists final consonant in the last syllable
   * and therefore needs adjustment of postposition.
   * @param name The string that needs to be check.
   * @returns The string unchanged.
   */
  loc.CORRECTIONS.postposition = (name: string) => {
    if (['같다', '는', '와', '를', '로'].includes(name)) return name;
    let char = name.slice(-1);
    let value = (char.charCodeAt(0) - 44032) % 28;
    let final = (value > 0) ? true : false;
    if (char.match(/[r,l,n,m,1,3,6,7,8,0]/i)) final = true;
    Grammar.getInstance().setParameter('final', final);
    return name;
  }
  loc.CORRECTIONS.article = (name: string) => {
    let final = Grammar.getInstance().getParameter('final');
    if (name === '같다') name = '는';
    let temp = {'는': '은', '와': '과', '를': '을', '로': '으로'}[name];
    return (temp !== undefined && final) ? temp : name;
  }
<<<<<<< HEAD

=======
  
>>>>>>> 186aae5a
  return loc;
}<|MERGE_RESOLUTION|>--- conflicted
+++ resolved
@@ -20,8 +20,8 @@
  */
 
 
-import {Grammar} from '../../rule_engine/grammar';
-import {createLocale, Locale} from '../locale';
+import { Grammar } from '../../rule_engine/grammar';
+import { createLocale, Locale } from '../locale';
 import NUMBERS from '../numbers/numbers_ko';
 import * as tr from '../transformers';
 
@@ -39,11 +39,11 @@
 function create(): Locale {
   let loc = createLocale();
   loc.NUMBERS = NUMBERS;
-  loc.FUNCTIONS.plural = function(unit: string) { return unit };
+  loc.FUNCTIONS.plural = function (unit: string) { return unit };
   loc.FUNCTIONS.si = (prefix: string, unit: string) => {
     return prefix + unit;
   };
-  loc.FUNCTIONS.combineRootIndex = function(index: string, postfix: string) {
+  loc.FUNCTIONS.combineRootIndex = function (index: string, postfix: string) {
     return index + postfix;
   };
   loc.ALPHABETS.combiner = tr.Combiners.prefixCombiner;
@@ -67,13 +67,9 @@
   loc.CORRECTIONS.article = (name: string) => {
     let final = Grammar.getInstance().getParameter('final');
     if (name === '같다') name = '는';
-    let temp = {'는': '은', '와': '과', '를': '을', '로': '으로'}[name];
+    let temp = { '는': '은', '와': '과', '를': '을', '로': '으로' }[name];
     return (temp !== undefined && final) ? temp : name;
   }
-<<<<<<< HEAD
 
-=======
-  
->>>>>>> 186aae5a
   return loc;
 }