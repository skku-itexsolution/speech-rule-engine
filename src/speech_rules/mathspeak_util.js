// Copyright 2014 Volker Sorge
//
// Licensed under the Apache License, Version 2.0 (the "License");
// you may not use this file except in compliance with the License.
// You may obtain a copy of the License at
//
//      http://www.apache.org/licenses/LICENSE-2.0
//
// Unless required by applicable law or agreed to in writing, software
// distributed under the License is distributed on an "AS IS" BASIS,
// WITHOUT WARRANTIES OR CONDITIONS OF ANY KIND, either express or implied.
// See the License for the specific language governing permissions and
// limitations under the License.

/**
 * @fileoverview Utility functions for mathspeak rules.
 * @author volker.sorge@gmail.com (Volker Sorge)
 */

goog.provide('sre.MathspeakUtil');

goog.require('sre.BaseUtil');
goog.require('sre.DomUtil');
goog.require('sre.Messages');
goog.require('sre.Semantic');
goog.require('sre.SystemExternal');
goog.require('sre.XpathUtil');


goog.scope(function() {
var msg = sre.Messages;


/**
 * String function to separate text into single characters by adding
 * intermittent spaces.
 * @param {!Node} node The node to be processed.
 * @return {string} The spaced out text.
 */
sre.MathspeakUtil.spaceoutText = function(node) {
  return node.textContent.split('').join(' ');
};


/**
 * Query function that splits into number nodes and content nodes.
 * @param {!Node} node The node to be processed.
 * @return {Array.<Node>} List of number and content nodes.
 */
sre.MathspeakUtil.spaceoutNumber = function(node) {
  var content = node.textContent.split('');
  var result = [];
  var dp = new sre.SystemExternal.xmldom.DOMParser();
  for (var i = 0, chr; chr = content[i]; i++) {
    // We ignore Greek characters for now!
    var type = sre.Semantic.Type.NUMBER;
    var role = chr.match(/\W/) ?
        sre.SemanticAttr.lookupMeaning(chr).role :
        sre.Semantic.Role.PROTECTED;
    var doc = dp.parseFromString('<' + type + ' role="' + role + '">' +
                                 chr + '</' + type + '>', 'text/xml');
    result.push(doc.documentElement);
  }
  return result;
};


/**
 * Query function that splits into number nodes and content nodes.
 * @param {!Node} node The node to be processed.
 * @return {Array.<Node>} List of number and content nodes.
 */
sre.MathspeakUtil.spaceoutIdentifier = function(node) {
  var textContent = node.textContent;
  if (!textContent.match(/[a-zA-Z]+/)) {
    node.setAttribute('role', sre.SemanticAttr.Role.PROTECTED);
    return [node];
  }
  var content = textContent.split('');
  var result = [];
  var dp = new sre.SystemExternal.xmldom.DOMParser();
  for (var i = 0, chr; chr = content[i]; i++) {
    // We ignore Greek characters for now!
    var type = sre.Semantic.Type.IDENTIFIER;
    var role = sre.Semantic.Role.UNKNOWN;
    var doc = dp.parseFromString('<' + type + ' role="' + role + '">' +
                                 chr + '</' + type + '>', 'text/xml');
    result.push(doc.documentElement);
  }
  return result;
};


/**
 * Tags that serve as a nesting barrier by default.
 * @type {Array.<sre.Semantic.Type>}
 */
sre.MathspeakUtil.nestingBarriers = [
  sre.Semantic.Type.CASES,
  sre.Semantic.Type.CELL,
  sre.Semantic.Type.INTEGRAL,
  sre.Semantic.Type.LINE,
  sre.Semantic.Type.MATRIX,
  sre.Semantic.Type.MULTILINE,
  sre.Semantic.Type.OVERSCORE,
  sre.Semantic.Type.ROOT,
  sre.Semantic.Type.ROW,
  sre.Semantic.Type.SQRT,
  sre.Semantic.Type.SUBSCRIPT,
  sre.Semantic.Type.SUPERSCRIPT,
  sre.Semantic.Type.TABLE,
  sre.Semantic.Type.UNDERSCORE,
  sre.Semantic.Type.VECTOR
];


/**
 * Dictionary to store the nesting depth of each node.
 * @type {Object.<Object.<number>>}
 */
sre.MathspeakUtil.nestingDepth = {};


/**
 * Resets the nesting depth parameters. Method should be used on every new
 * expression.
 * @param {Node} node The node to translate.
 * @return {Array.<Node>} Array containing the original node only.
 */
sre.MathspeakUtil.resetNestingDepth = function(node) {
  sre.MathspeakUtil.nestingDepth = {};
  return [node];
};


/**
 * Computes the depth of nested descendants of a particular set of tags for a
 * node.
 * @param {string} type The type of nesting depth.
 * @param {!Node} node The XML node to check.
 * @param {Array.<string>} tags The tags to be considered for the nesting depth.
 * @param {Array.<sre.Semantic.Attr>=} opt_barrierTags Optional list of tags
 *     that serve as barrier.
 * @param {Object.<string>=} opt_barrierAttrs Attribute value pairs that
 *     serve as barrier.
 * @param {function(!Node): boolean=} opt_func A function that overrides both
 *     tags and attribute barriers, i.e., if function returns true it will be
 *     considered as barrier, otherwise tags and attributes will be considered.
 * @return {number} The nesting depth.
 */
sre.MathspeakUtil.getNestingDepth = function(type, node, tags, opt_barrierTags,
                                             opt_barrierAttrs, opt_func) {
  opt_barrierTags = opt_barrierTags || sre.MathspeakUtil.nestingBarriers;
  opt_barrierAttrs = opt_barrierAttrs || {};
  opt_func = opt_func || function(node) { return false; };
  var xmlText = new sre.SystemExternal.xmldom.XMLSerializer().
          serializeToString(node);
  if (!sre.MathspeakUtil.nestingDepth[type]) {
    sre.MathspeakUtil.nestingDepth[type] = {};
  }
  if (sre.MathspeakUtil.nestingDepth[type][xmlText]) {
    return sre.MathspeakUtil.nestingDepth[type][xmlText];
  }
  if (opt_func(node) || tags.indexOf(node.tagName) < 0) {
    return 0;
  }
  var depth = sre.MathspeakUtil.computeNestingDepth_(
      node, tags, sre.BaseUtil.setdifference(opt_barrierTags, tags),
      opt_barrierAttrs, opt_func, 0);
  sre.MathspeakUtil.nestingDepth[type][xmlText] = depth;
  return depth;
};


/**
 * Checks if a node contains given attribute value pairs.
 * @param {!Node} node The XML node to check.
 * @param {Object.<string>} attrs Attribute value pairs.
 * @return {boolean} True if all attributes are contained and have the given
 *     values.
 */
sre.MathspeakUtil.containsAttr = function(node, attrs) {
  if (!node.attributes) {
    return false;
  }
  var attributes = sre.DomUtil.toArray(node.attributes);
  for (var i = 0, attr; attr = attributes[i]; i++) {
    if (attrs[attr.nodeName] === attr.nodeValue) {
      return true;
    }
  }
  return false;
};


/**
 * Computes the depth of nested descendants of a particular set of tags for a
 * node recursively.
 * @param {!Node} node The XML node to process.
 * @param {Array.<string>} tags The tags to be considered for the nesting depth.
 * @param {Array.<string>} barriers List of tags that serve as barrier.
 * @param {Object.<string>} attrs Attribute value pairs that serve as
 *     barrier.
 * @param {function(!Node): boolean} func A function that overrides both tags
 *     and attribute barriers, i.e., if function returns true it will be
 *     considered as barrier, otherwise tags and attributes will be considered.
 * @param {number} depth Accumulator for the nesting depth that is computed.
 * @return {number} The nesting depth.
 * @private
 */
sre.MathspeakUtil.computeNestingDepth_ = function(
    node, tags, barriers, attrs, func, depth) {
  if (func(node) ||
      barriers.indexOf(node.tagName) > -1 ||
      sre.MathspeakUtil.containsAttr(node, attrs))
  {
    return depth;
  }
  if (tags.indexOf(node.tagName) > -1) {
    depth++;
  }
  if (!node.childNodes || node.childNodes.length === 0) {
    return depth;
  }
  var children = sre.DomUtil.toArray(node.childNodes);
  return Math.max.apply(null, children.map(
      function(subNode) {
        return sre.MathspeakUtil.computeNestingDepth_(
            subNode, tags, barriers, attrs, func, depth);
      }));
};


// TODO (sorge) Refactor the following to functions wrt. style attribute.
/**
 * Computes and returns the nesting depth of fraction nodes.
 * @param {!Node} node The fraction node.
 * @return {number} The nesting depth. 0 if the node is not a fraction.
 */
sre.MathspeakUtil.fractionNestingDepth = function(node) {
  return sre.MathspeakUtil.getNestingDepth(
      'fraction', node, ['fraction'], sre.MathspeakUtil.nestingBarriers, {},
      msg.MS_FUNC.FRAC_NEST_DEPTH);
};


/**
 * Opening string for fractions in Mathspeak verbose mode.
 * @param {!Node} node The fraction node.
 * @return {string} The opening string.
 */
sre.MathspeakUtil.openingFractionVerbose = function(node) {
  var depth = sre.MathspeakUtil.fractionNestingDepth(node);
  return new Array(depth + 1).join(msg.MS.START) + msg.MS.FRAC_V;
};


/**
 * Closing string for fractions in Mathspeak verbose mode.
 * @param {!Node} node The fraction node.
 * @return {string} The closing string.
 */
sre.MathspeakUtil.closingFractionVerbose = function(node) {
  var depth = sre.MathspeakUtil.fractionNestingDepth(node);
  return new Array(depth + 1).join(msg.MS.END) + msg.MS.FRAC_V;
};


/**
 * Middle string for fractions in Mathspeak verbose mode.
 * @param {!Node} node The fraction node.
 * @return {string} The middle string.
 */
sre.MathspeakUtil.overFractionVerbose = function(node) {
  var depth = sre.MathspeakUtil.fractionNestingDepth(node);
  return new Array(depth + 1).join(msg.MS.FRAC_OVER).trim();
};


/**
 * Opening string for fractions in Mathspeak brief mode.
 * @param {!Node} node The fraction node.
 * @return {string} The opening string.
 */
sre.MathspeakUtil.openingFractionBrief = function(node) {
  var depth = sre.MathspeakUtil.fractionNestingDepth(node);
  return new Array(depth + 1).join(msg.MS.START) + msg.MS.FRAC_B;
};


/**
 * Closing string for fractions in Mathspeak brief mode.
 * @param {!Node} node The fraction node.
 * @return {string} The closing string.
 */
sre.MathspeakUtil.closingFractionBrief = function(node) {
  var depth = sre.MathspeakUtil.fractionNestingDepth(node);
  return new Array(depth + 1).join(msg.MS.END) + msg.MS.FRAC_B;
};


/**
 * Opening string for fractions in Mathspeak superbrief mode.
 * @param {!Node} node The fraction node.
 * @return {string} The opening string.
 */
sre.MathspeakUtil.openingFractionSbrief = function(node) {
  var depth = sre.MathspeakUtil.fractionNestingDepth(node);
  if (depth === 1) {
    return msg.MS.FRAC_S;
  }
  return msg.MS.NEST_FRAC + msg.MS_FUNC.RADICAL_NEST_DEPTH(depth - 1) +
      msg.MS.FRAC_S;
};


/**
 * Closing string for fractions in Mathspeak superbrief mode.
 * @param {!Node} node The fraction node.
 * @return {string} The closing string.
 */
sre.MathspeakUtil.closingFractionSbrief = function(node) {
  var depth = sre.MathspeakUtil.fractionNestingDepth(node);
  if (depth === 1) {
    return msg.MS.ENDFRAC;
  }
  return msg.MS.NEST_FRAC + msg.MS_FUNC.RADICAL_NEST_DEPTH(depth - 1) +
      msg.MS.ENDFRAC;
};


/**
 * Middle string for fractions in Mathspeak superbrief mode.
 * @param {!Node} node The fraction node.
 * @return {string} The middle string.
 */
sre.MathspeakUtil.overFractionSbrief = function(node) {
  var depth = sre.MathspeakUtil.fractionNestingDepth(node);
  if (depth === 1) {
    return msg.MS.FRAC_OVER;
  }
  return msg.MS.NEST_FRAC + msg.MS_FUNC.RADICAL_NEST_DEPTH(depth - 1) +
      msg.MS.OVER;
};


/**
 * String representation of zero to nineteen.
 * @type {Array.<string>}
 */
sre.MathspeakUtil.onesNumbers = [
  '', 'one', 'two', 'three', 'four', 'five', 'six', 'seven', 'eight', 'nine',
  'ten', 'eleven', 'twelve', 'thirteen', 'fourteen', 'fifteen', 'sixteen',
  'seventeen', 'eighteen', 'nineteen'
];


/**
 * String representation of twenty to ninety.
 * @type {Array.<string>}
 */
sre.MathspeakUtil.tensNumbers = [
  '', '', 'twenty', 'thirty', 'forty', 'fifty', 'sixty', 'seventy', 'eighty',
  'ninety'
];


/**
 * String representation of thousand to decillion.
 * @type {Array.<string>}
 */
sre.MathspeakUtil.largeNumbers = [
  '', 'thousand', 'million', 'billion', 'trillion', 'quadrillion',
  'quintillion', 'sextillion', 'septillion', 'octillion', 'nonillion',
  'decillion'
];


/**
 * Translates a number of up to twelve digits into a string representation.
 * @param {number} number The number to translate.
 * @return {string} The string representation of that number.
 */
sre.MathspeakUtil.hundredsToWords = function(number) {
  var n = number % 1000;
  var str = '';
  str += sre.MathspeakUtil.onesNumbers[Math.floor(n / 100)] ?
      sre.MathspeakUtil.onesNumbers[Math.floor(n / 100)] + '-hundred' : '';
  n = n % 100;
  if (n) {
    str += str ? '-' : '';
    str += sre.MathspeakUtil.onesNumbers[n] ||
        (sre.MathspeakUtil.tensNumbers[Math.floor(n / 10)] + '-' +
        sre.MathspeakUtil.onesNumbers[n % 10]);
  }
  return str;
};


/**
 * Translates a number of up to twelve digits into a string representation.
 * @param {number} number The number to translate.
 * @return {string} The string representation of that number.
 */
sre.MathspeakUtil.numberToWords = function(number) {
  if (number >= Math.pow(10, 36)) {
    return number.toString();
  }
  var pos = 0;
  var str = '';
  while (number > 0) {
    var hundreds = number % 1000;
    if (hundreds) {
      str = sre.MathspeakUtil.hundredsToWords(number % 1000) +
          (pos ? '-' + sre.MathspeakUtil.largeNumbers[pos] + '-' : '') +
          str;
    }
    number = Math.floor(number / 1000);
    pos++;
  }
  return str;
};


/**
 * Translates a number of up to twelve digits into a string representation of
 * its ordinal.
 * @param {number} num The number to translate.
 * @param {boolean} plural A flag indicating if the ordinal is in plural.
 * @return {string} The ordinal of the number as string.
 */
sre.MathspeakUtil.numberToOrdinal = function(num, plural) {
  if (num === 2) {
    return plural ? 'halves' : 'half';
  }
  var ordinal = sre.MathspeakUtil.wordOrdinal(num);
  return plural ? ordinal + 's' : ordinal;
};


/**
 * Creates a word ordinal string from a number.
 * @param {number} number The number to be converted.
 * @return {string} The ordinal string.
 */
sre.MathspeakUtil.wordOrdinal = function(number) {
  var ordinal = sre.MathspeakUtil.numberToWords(number);
  if (ordinal.match(/one$/)) {
    ordinal = ordinal.slice(0, -3) + 'first';
  } else if (ordinal.match(/two$/)) {
    ordinal = ordinal.slice(0, -3) + 'second';
  } else if (ordinal.match(/three$/)) {
    ordinal = ordinal.slice(0, -5) + 'third';
  } else if (ordinal.match(/five$/)) {
    ordinal = ordinal.slice(0, -4) + 'fifth';
  } else if (ordinal.match(/eight$/)) {
    ordinal = ordinal.slice(0, -5) + 'eighth';
  } else if (ordinal.match(/nine$/)) {
    ordinal = ordinal.slice(0, -4) + 'ninth';
  } else if (ordinal.match(/twelve$/)) {
    ordinal = ordinal.slice(0, -6) + 'twelfth';
  } else if (ordinal.match(/ty$/)) {
    ordinal = ordinal.slice(0, -2) + 'tieth';
  } else {
    ordinal = ordinal + 'th';
  }
  return ordinal;
};


/**
 * Creates a simple ordinal string from a number.
 * @param {number} number The number to be converted.
 * @return {string} The ordinal string.
 */
sre.MathspeakUtil.simpleOrdinal = function(number) {
  var tens = number % 100;
  var numStr = number.toString();
  if (tens > 10 && tens < 20) {
    return numStr + 'th';
  }
  switch (number % 10) {
    case 1:
      return numStr + 'st';
    case 2:
      return numStr + 'nd';
    case 3:
      return numStr + 'rd';
    default:
      return numStr + 'th';
  }
};


/**
 * Simple counter function for counting ordinals.
 * @param {!Node} node The node for the context function.
 * @param {string} context The context string.
 * @return {function(): string} The context function returning ordinals.
 */
sre.MathspeakUtil.ordinalCounter = function(node, context) {
  var counter = 0;
  return function() {
    return sre.MathspeakUtil.simpleOrdinal(++counter) + ' ' + context;
  };
};


/**
 * Checks if a fraction is a convertible vulgar fraction. In this case it
 * translates enumerator and the denominator.
 * @param {!Node} node Fraction node to be translated.
 * @return {{convertible: boolean,
 *           content: (string|undefined),
 *           denominator: (number|undefined),
 *           enumerator: (number|undefined)}} If convertible denominator and
 *     enumerator are set. Otherwise only the text content is given.
 * @private
 */
sre.MathspeakUtil.convertVulgarFraction_ = function(node) {
  if (!node.childNodes || !node.childNodes[0] ||
      !node.childNodes[0].childNodes ||
      node.childNodes[0].childNodes.length < 2 ||
      node.childNodes[0].childNodes[0].tagName !==
          sre.SemanticAttr.Type.NUMBER ||
      node.childNodes[0].childNodes[0].getAttribute('role') !==
          sre.SemanticAttr.Role.INTEGER ||
      node.childNodes[0].childNodes[1].tagName !==
          sre.SemanticAttr.Type.NUMBER ||
      node.childNodes[0].childNodes[1].getAttribute('role') !==
          sre.SemanticAttr.Role.INTEGER
  ) {
    return {convertible: false,
      content: node.textContent};
  }
  var denStr = node.childNodes[0].childNodes[1].textContent;
  var enumStr = node.childNodes[0].childNodes[0].textContent;
  var denominator = Number(denStr);
  var enumerator = Number(enumStr);
  if (isNaN(denominator) || isNaN(enumerator)) {
    return {convertible: false,
      content: enumStr + ' ' + msg.MS.FRAC_OVER + ' ' + denStr};
  }
  return {convertible: true,
    enumerator: enumerator,
    denominator: denominator};
};


/**
 * Converts a vulgar fraction into string representation of enumerator and
 * denominator as ordinal.
 * @param {!Node} node Fraction node to be translated.
<<<<<<< HEAD
 * @param {string=} opt_sep Separator string.
 * @return {!string} The string representation if it is a valid vulgar fraction.
=======
 * @return {string} The string representation if it is a valid vulgar fraction.
>>>>>>> aa1d3ac1
 */
sre.MathspeakUtil.vulgarFraction = function(node, opt_sep) {
  var sep = (typeof opt_sep === 'undefined') ? '-' : opt_sep;
  var conversion = sre.MathspeakUtil.convertVulgarFraction_(node);
  if (conversion.convertible &&
      conversion.enumerator &&
      conversion.denominator) {
    return sre.MathspeakUtil.numberToWords(conversion.enumerator) + sep +
        sre.MathspeakUtil.numberToOrdinal(conversion.denominator,
        conversion.enumerator !== 1);
  }
  return conversion.content || '';
};


/**
 * Checks if a vulgar fraction is small enough to be convertible to string in
 * MathSpeak, i.e. enumerator in [1..9] and denominator in [1..99].
 * @param {!Node} node Fraction node to be tested.
 * @param {number} enumer Enumerator maximum.
 * @param {number} denom Denominator maximum.
 * @return {boolean} True if it is a valid, small enough fraction.
 */
sre.MathspeakUtil.vulgarFractionSmall = function(node, enumer, denom) {
  var conversion = sre.MathspeakUtil.convertVulgarFraction_(node);
  if (conversion.convertible) {
    var enumerator = conversion.enumerator;
    var denominator = conversion.denominator;
    return enumerator > 0 && enumerator < enumer &&
        denominator > 0 && denominator < denom;
  }
  return false;
};


/**
 * Custom query function to check if a vulgar fraction is small enough to be
 * spoken as numbers in MathSpeak.
 * @param {!Node} node Fraction node to be tested.
 * @return {!Array.<Node>} List containing the node if it is eligible. Otherwise
 *     empty.
 */
sre.MathspeakUtil.isSmallVulgarFraction = function(node) {
  return sre.MathspeakUtil.vulgarFractionSmall(node, 10, 100) ? [node] : [];
};


/**
 * Computes prefix for sub and superscript nodes.
 * @param {!Node} node Subscript node.
 * @param {string} init Initial prefix string.
 * @param {{sup: string, sub: string}} replace Prefix strings for sub and
 *     superscript.
 * @return {string} The complete prefix string.
 */
sre.MathspeakUtil.nestedSubSuper = function(node, init, replace) {
  while (node.parentNode) {
    var children = node.parentNode;
    var parent = children.parentNode;
    var nodeRole = node.getAttribute && node.getAttribute('role');
    if ((parent.tagName === sre.Semantic.Type.SUBSCRIPT &&
         node === children.childNodes[1]) ||
        (parent.tagName === sre.Semantic.Type.TENSOR && nodeRole &&
        (nodeRole === sre.Semantic.Role.LEFTSUB ||
        nodeRole === sre.Semantic.Role.RIGHTSUB))) {
      init = replace.sub + ' ' + init;
    }
    if ((parent.tagName === sre.Semantic.Type.SUPERSCRIPT &&
         node === children.childNodes[1]) ||
        (parent.tagName === sre.Semantic.Type.TENSOR && nodeRole &&
        (nodeRole === sre.Semantic.Role.LEFTSUPER ||
        nodeRole === sre.Semantic.Role.RIGHTSUPER))) {
      init = replace.sup + ' ' + init;
    }
    node = parent;
  }
  return init.trim();
};


/**
 * Computes subscript prefix in verbose mode.
 * @param {!Node} node Subscript node.
 * @return {string} The prefix string.
 */
sre.MathspeakUtil.subscriptVerbose = function(node) {
  return sre.MathspeakUtil.nestedSubSuper(
      node, msg.MS.SUBSCRIPT, {sup: msg.MS.SUPER, sub: msg.MS.SUB});
};


/**
 * Computes subscript prefix in brief mode.
 * @param {!Node} node Subscript node.
 * @return {string} The prefix string.
 */
sre.MathspeakUtil.subscriptBrief = function(node) {
  return sre.MathspeakUtil.nestedSubSuper(
      node, msg.MS.SUB, {sup: msg.MS.SUP, sub: msg.MS.SUB});
};


/**
 * Computes subscript prefix in verbose mode.
 * @param {!Node} node Subscript node.
 * @return {string} The prefix string.
 */
sre.MathspeakUtil.superscriptVerbose = function(node) {
  return sre.MathspeakUtil.nestedSubSuper(
      node, msg.MS.SUPERSCRIPT, {sup: msg.MS.SUPER, sub: msg.MS.SUB});
};


/**
 * Computes subscript prefix in brief mode.
 * @param {!Node} node Subscript node.
 * @return {string} The prefix string.
 */
sre.MathspeakUtil.superscriptBrief = function(node) {
  return sre.MathspeakUtil.nestedSubSuper(
      node, msg.MS.SUP, {sup: msg.MS.SUP, sub: msg.MS.SUB});
};


/**
 * Computes subscript prefix in verbose mode.
 * @param {!Node} node Subscript node.
 * @return {string} The prefix string.
 */
sre.MathspeakUtil.baselineVerbose = function(node) {
  var baseline = sre.MathspeakUtil.nestedSubSuper(
      node, '', {sup: msg.MS.SUPER, sub: msg.MS.SUB});
  if (!baseline) {
    return msg.MS.BASELINE;
  }
  return baseline.replace(new RegExp(msg.MS.SUB + '$'), msg.MS.SUBSCRIPT).
      replace(new RegExp(msg.MS.SUPER + '$'), msg.MS.SUPERSCRIPT);
};


/**
 * Computes subscript prefix in brief mode.
 * @param {!Node} node Subscript node.
 * @return {string} The prefix string.
 */
sre.MathspeakUtil.baselineBrief = function(node) {
  var baseline = sre.MathspeakUtil.nestedSubSuper(
      node, '', {sup: msg.MS.SUP, sub: msg.MS.SUB});
  return baseline || msg.MS.BASE;
};


// TODO (sorge) Refactor the following to functions wrt. style attribute.
/**
 * Computes and returns the nesting depth of radical nodes.
 * @param {!Node} node The radical node.
 * @return {number} The nesting depth. 0 if the node is not a radical.
 */
sre.MathspeakUtil.radicalNestingDepth = function(node) {
  return sre.MathspeakUtil.getNestingDepth(
      'radical', node, ['sqrt', 'root'], sre.MathspeakUtil.nestingBarriers, {});
};


/**
 * Nested string for radicals in Mathspeak mode putting together the nesting
 * depth with a pre- and postfix string that depends on the speech style.
 * @param {!Node} node The radical node.
 * @param {string} prefix A prefix string.
 * @param {string} postfix A postfix string.
 * @return {string} The opening string.
 */
sre.MathspeakUtil.nestedRadical = function(node, prefix, postfix) {
  var depth = sre.MathspeakUtil.radicalNestingDepth(node);
  var index = sre.MathspeakUtil.getRootIndex(node);
  postfix = index ? msg.MS_FUNC.COMBINE_ROOT_INDEX(postfix, index) : postfix;
  if (depth === 1) {
    return postfix;
  }
  return prefix + msg.MS_FUNC.RADICAL_NEST_DEPTH(depth - 1) + postfix;
};


/**
 * A string indexing the root.
 * @param {!Node} node The radical node.
 * @return {string} The localised indexing string if it exists.
 */
sre.MathspeakUtil.getRootIndex = function(node) {
  var content = node.tagName === 'sqrt' ? '2' :
      // TODO (sorge): Make that safer?
      sre.XpathUtil.evalXPath('children/*[1]', node)[0].textContent.trim();
  return msg.MS_ROOT_INDEX[content] || '';
};


/**
 * Opening string for radicals in Mathspeak verbose mode.
 * @param {!Node} node The radical node.
 * @return {string} The opening string.
 */
sre.MathspeakUtil.openingRadicalVerbose = function(node) {
  return sre.MathspeakUtil.nestedRadical(node, msg.MS.NESTED, msg.MS.STARTROOT);
};


/**
 * Closing string for radicals in Mathspeak verbose mode.
 * @param {!Node} node The radical node.
 * @return {string} The closing string.
 */
sre.MathspeakUtil.closingRadicalVerbose = function(node) {
  return sre.MathspeakUtil.nestedRadical(node, msg.MS.NESTED, msg.MS.ENDROOT);
};


/**
 * Middle string for radicals in Mathspeak verbose mode.
 * @param {!Node} node The radical node.
 * @return {string} The middle string.
 */
sre.MathspeakUtil.indexRadicalVerbose = function(node) {
  return sre.MathspeakUtil.nestedRadical(node, msg.MS.NESTED,
                                         msg.MS.ROOTINDEX);
};


/**
 * Opening string for radicals in Mathspeak brief mode.
 * @param {!Node} node The radical node.
 * @return {string} The opening string.
 */
sre.MathspeakUtil.openingRadicalBrief = function(node) {
  return sre.MathspeakUtil.nestedRadical(node, msg.MS.NEST_ROOT,
                                         msg.MS.STARTROOT);
};


/**
 * Closing string for radicals in Mathspeak brief mode.
 * @param {!Node} node The radical node.
 * @return {string} The closing string.
 */
sre.MathspeakUtil.closingRadicalBrief = function(node) {
  return sre.MathspeakUtil.nestedRadical(node, msg.MS.NEST_ROOT,
                                         msg.MS.ENDROOT);
};


/**
 * Middle string for radicals in Mathspeak superbrief mode.
 * @param {!Node} node The radical node.
 * @return {string} The middle string.
 */
sre.MathspeakUtil.indexRadicalBrief = function(node) {
  return sre.MathspeakUtil.nestedRadical(node, msg.MS.NEST_ROOT,
                                         msg.MS.ROOTINDEX);
};


/**
 * Opening string for radicals in Mathspeak superbrief mode.
 * @param {!Node} node The radical node.
 * @return {string} The opening string.
 */
sre.MathspeakUtil.openingRadicalSbrief = function(node) {
  return sre.MathspeakUtil.nestedRadical(node, msg.MS.NEST_ROOT, msg.MS.ROOT);
};


/**
 * Middle string for radicals in Mathspeak superbrief mode.
 * @param {!Node} node The radical node.
 * @return {string} The middle string.
 */
sre.MathspeakUtil.indexRadicalSbrief = function(node) {
  return sre.MathspeakUtil.nestedRadical(node, msg.MS.NEST_ROOT, msg.MS.INDEX);
};


/**
 * Computes and returns the nesting depth of underscore nodes.
 * @param {!Node} node The underscore node.
 * @return {number} The nesting depth. 0 if the node is not an underscore.
 */
sre.MathspeakUtil.underscoreNestingDepth = function(node) {
  return sre.MathspeakUtil.getNestingDepth(
      'underscore', node, ['underscore'], sre.MathspeakUtil.nestingBarriers,
      {},
      function(node) {
        return node.tagName &&
            node.tagName === sre.Semantic.Type.UNDERSCORE &&
            node.childNodes[0].childNodes[1].getAttribute('role') ===
            sre.Semantic.Role.UNDERACCENT;
      });
};


/**
 * String function to construct and underscript prefix.
 * @param {!Node} node The underscore node.
 * @return {string} The correct prefix string.
 */
sre.MathspeakUtil.nestedUnderscore = function(node) {
  var depth = sre.MathspeakUtil.underscoreNestingDepth(node);
  return Array(depth).join(msg.MS.UNDER) + msg.MS.UNDERSCRIPT;
};


/**
 * Computes and returns the nesting depth of overscore nodes.
 * @param {!Node} node The overscore node.
 * @return {number} The nesting depth. 0 if the node is not an overscore.
 */
sre.MathspeakUtil.overscoreNestingDepth = function(node) {
  return sre.MathspeakUtil.getNestingDepth(
      'overscore', node, ['overscore'], sre.MathspeakUtil.nestingBarriers,
      {},
      function(node) {
        return node.tagName &&
            node.tagName === sre.Semantic.Type.OVERSCORE &&
            node.childNodes[0].childNodes[1].getAttribute('role') ===
            sre.Semantic.Role.OVERACCENT;
      });
};


/**
 * String function to construct and overscript prefix.
 * @param {!Node} node The overscore node.
 * @return {string} The correct prefix string.
 */
sre.MathspeakUtil.nestedOverscore = function(node) {
  var depth = sre.MathspeakUtil.overscoreNestingDepth(node);
  return Array(depth).join(msg.MS.OVER) + msg.MS.OVERSCRIPT;
};


/**
 * Query function that Checks if we have a simple determinant in the sense that
 * every cell only contains single letters or numbers.
 * @param {!Node} node The determinant node.
 * @return {Array.<Node>} List containing input node if true.
 */
sre.MathspeakUtil.determinantIsSimple = function(node) {
  if (node.tagName !== sre.Semantic.Type.MATRIX ||
      node.getAttribute('role') !== sre.Semantic.Role.DETERMINANT) {
    return [];
  }
  var cells = sre.XpathUtil.evalXPath(
      'children/row/children/cell/children/*', node);
  for (var i = 0, cell; cell = cells[i]; i++) {
    if (cell.tagName === sre.Semantic.Type.NUMBER) {
      continue;
    }
    if (cell.tagName === sre.Semantic.Type.IDENTIFIER) {
      var role = cell.getAttribute('role');
      if (role === sre.Semantic.Role.LATINLETTER ||
          role === sre.Semantic.Role.GREEKLETTER ||
          role === sre.Semantic.Role.OTHERLETTER) {
        continue;
      }
    }
    return [];
  }
  return [node];
};


/**
 * Generate constraints for the specialised baseline rules of relation
 * sequences.
 * @return {string} The constraint string.
 */
sre.MathspeakUtil.generateBaselineConstraint = function() {
  var ignoreElems = ['subscript', 'superscript', 'tensor'];
  var mainElems = ['relseq', 'multrel'];
  var breakElems = ['fraction', 'punctuation', 'fenced', 'sqrt', 'root'];

  var ancestrify = function(elemList) {
    return elemList.map(function(elem) {return 'ancestor::' + elem;});
  };

  var notify = function(elem) {
    return 'not(' + elem + ')';
  };

  var prefix = 'ancestor::*/following-sibling::*';
  var middle = notify(ancestrify(ignoreElems).join(' or '));
  var mainList = ancestrify(mainElems);
  var breakList = ancestrify(breakElems);
  var breakCstrs = [];
  for (var i = 0, brk; brk = breakList[i]; i++) {
    breakCstrs = breakCstrs.concat(
        mainList.map(function(elem) {return brk + '/' + elem;}));
  }
  var postfix = notify(breakCstrs.join(' | '));
  return [prefix, middle, postfix].join(' and ');
};


/**
 * Removes parentheses around a label.
 * @param {!Node} node The label to be processed.
 * @return {string} The text of the label.
 */
sre.MathspeakUtil.removeParens = function(node) {
  if (!node.childNodes.length ||
      !node.childNodes[0].childNodes.length ||
      !node.childNodes[0].childNodes[0].childNodes.length) {
    return '';
  }
  var content = node.childNodes[0].childNodes[0].childNodes[0].textContent;
  return content.match(/^\(.+\)$/) ? content.slice(1, -1) : content;
};

});  // goog.scope<|MERGE_RESOLUTION|>--- conflicted
+++ resolved
@@ -551,12 +551,8 @@
  * Converts a vulgar fraction into string representation of enumerator and
  * denominator as ordinal.
  * @param {!Node} node Fraction node to be translated.
-<<<<<<< HEAD
  * @param {string=} opt_sep Separator string.
- * @return {!string} The string representation if it is a valid vulgar fraction.
-=======
  * @return {string} The string representation if it is a valid vulgar fraction.
->>>>>>> aa1d3ac1
  */
 sre.MathspeakUtil.vulgarFraction = function(node, opt_sep) {
   var sep = (typeof opt_sep === 'undefined') ? '-' : opt_sep;
