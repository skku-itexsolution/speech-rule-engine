--- conflicted
+++ resolved
@@ -26,12 +26,8 @@
 goog.require('sre.DomUtil');
 goog.require('sre.EnrichMathml');
 goog.require('sre.SemanticAttr');
-<<<<<<< HEAD
-goog.require('sre.SemanticTree.Node');
+goog.require('sre.SemanticNode');
 goog.require('sre.SemanticUtil');
-=======
-goog.require('sre.SemanticNode');
->>>>>>> 78f66612
 
 
 
@@ -246,9 +242,10 @@
   var id = semantic.id;
   var mmlTag = sre.SemanticUtil.tagName(mml);
   var parent = null;
+  var caller;
   if (mmlTag === 'MSUBSUP') {
     parent = semantic.childNodes[0];
-    var caller = sre.CaseDoubleScript;
+    caller = sre.CaseDoubleScript;
   } else if (mmlTag === 'MMULTISCRIPTS' &&
              (semantic.type === sre.SemanticAttr.Type.SUPERSCRIPT ||
               semantic.type === sre.SemanticAttr.Type.SUBSCRIPT)) {
