// Copyright 2015 Volker Sorge
//
// Licensed under the Apache License, Version 2.0 (the "License");
// you may not use this file except in compliance with the License.
// You may obtain a copy of the License at
//
//      http://www.apache.org/licenses/LICENSE-2.0
//
// Unless required by applicable law or agreed to in writing, software
// distributed under the License is distributed on an "AS IS" BASIS,
// WITHOUT WARRANTIES OR CONDITIONS OF ANY KIND, either express or implied.
// See the License for the specific language governing permissions and
// limitations under the License.


/**
 * @fileoverview Abstract class implementation of the walker interface.
 *
 * @author volker.sorge@gmail.com (Volker Sorge)
 */

goog.provide('sre.AbstractWalker');

goog.require('sre.AuditoryDescription');
goog.require('sre.DomUtil');
goog.require('sre.EnrichMathml.Attribute');
goog.require('sre.EventUtil.KeyCode');
goog.require('sre.Focus');
goog.require('sre.Highlighter');
goog.require('sre.RebuildStree');
goog.require('sre.SpeechGenerator');
goog.require('sre.SpeechGeneratorUtil');
goog.require('sre.Walker');
goog.require('sre.WalkerUtil');



/**
 * @constructor
 * @implements {sre.Walker}
 * @template T
 * @param {!Node} node The (rendered) node on which the walker is called.
 * @param {!sre.SpeechGenerator} generator The speech generator for
 *     this walker.
 * @param {!sre.Highlighter} highlighter The currently active
 *     highlighter.
 * @param {!string} xml The original xml/mathml node on which the walker is
 *      called as a string.
 * @override
 */
sre.AbstractWalker = function(node, generator, highlighter, xml) {

  /**
   * The math expression on which the walker is called.
   * @type {!Node}
   */
  this.node = node;

  /**
   * The original xml/mathml node on which the walker is called.
   * @type {!Element}
   */
  this.xml = sre.DomUtil.parseInput(xml);

  /**
   * @type {!sre.SpeechGenerator}
   */
  this.generator = generator;

  /**
   * @type {!sre.RebuildStree}
   */
  this.rebuilt = this.rebuildStree_();
  this.generator.setRebuilt(this.rebuilt);

  //TODO: This is problematic as it will sometimes not be instantiated if called
  //      from MathJax.
  /**
   * @type {!sre.Highlighter}
   */
  this.highlighter = highlighter;

  /**
   * @type {boolean}
   * @private
   */
  this.active_ = false;

  /**
   * @type {Object.<sre.EventUtil.KeyCode, function()>}
   * @private
   */
  this.keyMapping_ = {};
  this.keyMapping_[sre.EventUtil.KeyCode.UP] = goog.bind(this.up, this);
  this.keyMapping_[sre.EventUtil.KeyCode.DOWN] = goog.bind(this.down, this);
  this.keyMapping_[sre.EventUtil.KeyCode.RIGHT] = goog.bind(this.right, this);
  this.keyMapping_[sre.EventUtil.KeyCode.LEFT] = goog.bind(this.left, this);
  this.keyMapping_[sre.EventUtil.KeyCode.TAB] = goog.bind(this.repeat, this);
  this.keyMapping_[sre.EventUtil.KeyCode.ENTER] = goog.bind(this.expand, this);
  this.keyMapping_[sre.EventUtil.KeyCode.SPACE] = goog.bind(this.depth, this);
  this.keyMapping_[sre.EventUtil.KeyCode.HOME] = goog.bind(this.home, this);

  this.dummy_ = function() {};

  /**
   * The span in the math expression that corresponds to the root of the
   * semantic tree.
   * @type {!Node}
   */
  this.rootNode = sre.WalkerUtil.getSemanticRoot(node);

  var rootId = this.rebuilt.stree.root.id.toString();
  /**
   * The node that currently inspected. Initially this is the entire math
   * expression.
   * @type {!sre.Focus}
   * @private
   */
  this.focus_ = sre.Focus.factory(rootId, [rootId], this.rebuilt, this.node);

  /**
   * Caching of levels.
   * @type {!sre.Levels}
   */
  this.levels = this.initLevels();

  /**
   * Flag indicating whether the last move actually moved focus.
   * @type {sre.AbstractWalker.move}
   */
  this.moved = sre.AbstractWalker.move.ENTER;

};


/**
 * Enumerator for different types of moves.
 * @enum {string}
 */
sre.AbstractWalker.move = {
  UP: 'up',
  DOWN: 'down',
  LEFT: 'left',
  RIGHT: 'right',
  REPEAT: 'repeat',
  DEPTH: 'depth',
  ENTER: 'enter',
  EXPAND: 'expand',
  HOME: 'home'
};


/**
 * @override
 */
sre.AbstractWalker.prototype.isActive = function() {
  return this.active_;
};


/**
 * Toggles the activity indicator of the walker.
 * @private
 */
sre.AbstractWalker.prototype.toggleActive_ = function() {
  this.active_ = !this.active_;
};


/**
 * @override
 */
sre.AbstractWalker.prototype.activate = function() {
  if (this.isActive()) {
    return;
  }
  this.generator.start();
  this.toggleActive_();
};


/**
 * @override
 */
sre.AbstractWalker.prototype.deactivate = function() {
  if (!this.isActive()) {
    return;
  }
  this.highlighter.setState(this.node.id, this.primaryId());
  this.generator.end();
  this.toggleActive_();
};


/**
 * @override
 */
sre.AbstractWalker.prototype.getFocus = function() {
  return this.focus_;
};


/**
 * @override
 */
sre.AbstractWalker.prototype.getDepth = function() {
  return this.levels.depth() - 1;
};


/**
 * @override
 */
sre.AbstractWalker.prototype.speech = function() {
  var nodes = this.focus_.getDomNodes();
  var snodes = this.focus_.getSemanticNodes();
  if (!nodes.length) return '';
  // TODO: This should be more efficient. Recompute only when walker is
  // restarted.
  var prefix = nodes[0] ? sre.WalkerUtil.getAttribute(
      /** @type {!Node} */(nodes[0]), sre.EnrichMathml.Attribute.PREFIX) :
      sre.SpeechGeneratorUtil.retrievePrefix(snodes[0]);
  if (this.moved === sre.AbstractWalker.move.DEPTH) {
    return this.levelAnnouncement_(prefix);
  }
  var speech = [];
  for (var i = 0, l = nodes.length; i < l; i++) {
    var node = nodes[i];
    var snode = /** @type {!sre.SemanticNode} */(snodes[i]);
    speech.push(node ? this.generator.getSpeech(node, this.xml) :
                sre.SpeechGeneratorUtil.retrieveSpeech(this.xml, snode));
  }
  if (prefix) speech.unshift(prefix);
  return sre.AuditoryDescription.mergeStrings(speech);
};


/**
 * Puts together an announcement string with level of the element, its meaning
 * in the expression, as well as whether or not it is expandable or collapsible.
 * @param {string} prefix The prefix of that element, representing its
 *     positional meaning.
 * @return {string} The announcement string.
 * @private
 */
sre.AbstractWalker.prototype.levelAnnouncement_ = function(prefix) {
<<<<<<< HEAD
  var primary = this.focus_.getPrimary();
  var expand = (this.expandable(primary) && 'expandable') ||
        (this.collapsible(primary) && 'collapsible') || '';
  var descr = [sre.AuditoryDescription.speechString(
    [new sre.AuditoryDescription({text: 'Level ' + this.getDepth(),
                                  personality: {}})])];
  if (prefix) {
    descr.push(prefix);
  }
  if (expand) {
    descr.push(expand);
  }
  return sre.AuditoryDescription.mergeStrings(descr);
=======
  var primary = this.focus_.getDomPrimary();
  var expand = (this.expandable(primary) && ' expandable') ||
      (this.collapsible(primary) && ' collapsible') || '';
  return 'Level ' + this.getDepth() + (prefix ? ' ' + prefix : '') + expand;
>>>>>>> 0ea55878
};


/**
 * @override
 */
sre.AbstractWalker.prototype.move = function(key) {
  var direction = this.keyMapping_[key];
  if (!direction) {
    return null;
  }
  var focus = direction();
  if (!focus || focus === this.focus_) {
    return false;
  }
  this.focus_ = focus;
  if (this.moved === sre.AbstractWalker.move.HOME) {
    this.levels = this.initLevels();
  }
  return true;
};


/**
 * Moves up from the current node if possible.
 * @return {?sre.Focus}
 * @protected
 */
sre.AbstractWalker.prototype.up = function() {
  this.moved = sre.AbstractWalker.move.UP;
  return this.focus_;
};


/**
 * Moves down from the current node if possible.
 * @return {?sre.Focus}
 * @protected
 */
sre.AbstractWalker.prototype.down = function() {
  this.moved = sre.AbstractWalker.move.DOWN;
  return this.focus_;
};


/**
 * Moves left from the current node if possible.
 * @return {?sre.Focus}
 * @protected
 */
sre.AbstractWalker.prototype.left = function() {
  this.moved = sre.AbstractWalker.move.LEFT;
  return this.focus_;
};


/**
 * Moves right from the current node if possible.
 * @return {?sre.Focus}
 * @protected
 */
sre.AbstractWalker.prototype.right = function() {
  this.moved = sre.AbstractWalker.move.RIGHT;
  return this.focus_;
};


/**
 * Stays on the current node and repeats it.
 * @return {?sre.Focus}
 * @protected
 */
sre.AbstractWalker.prototype.repeat = function() {
  this.moved = sre.AbstractWalker.move.REPEAT;
  return this.focus_.clone();
};


/**
 * Makes a depth announcement.
 * @return {?sre.Focus}
 * @protected
 */
sre.AbstractWalker.prototype.depth = function() {
  this.moved = sre.AbstractWalker.move.DEPTH;
  return this.focus_.clone();
};


/**
 * Moving to the home position.
 * @return {?sre.Focus}
 * @protected
 */
sre.AbstractWalker.prototype.home = function() {
  this.moved = sre.AbstractWalker.move.HOME;
  return new sre.Focus({nodes: [this.rootNode], primary: this.rootNode});
};


/**
 * Retrieves a node containing a given semantic id.
 * @param {string} id The id of a semantic node.
 * @return {Node} The node for that id.
 */
sre.AbstractWalker.prototype.getBySemanticId = function(id) {
  return sre.WalkerUtil.getBySemanticId(this.node, id);
};


/**
 * @return {string} The id of the primary node of the current focus.
 */
sre.AbstractWalker.prototype.primaryId = function() {
  return this.focus_.getSemanticPrimary().id.toString();
};


/**
 * Expands or collapses a node if it is actionable.
 * @return {sre.Focus} New focus element if actionable. O/w old focus.
 */
sre.AbstractWalker.prototype.expand = function() {
  var primary = this.focus_.getDomPrimary();
  var expandable = this.actionable_(primary);
  if (!expandable) {
    return this.focus_;
  }
  this.moved = sre.AbstractWalker.move.EXPAND;
  expandable.onclick();
  return this.focus_.clone();
};


/**
 * Checks if a node is actionable, i.e., corresponds to an maction.
 * @param {Node} node The (rendered) node under consideration.
 * @return {Node} The node corresponding to an maction element.
 * @private
 */
sre.AbstractWalker.prototype.actionable_ = function(node) {
  return node && node.parentNode &&
      this.highlighter.isMactionNode(node.parentNode) ?
      node.parentNode : null;
};


/**
 * Checks if a node is expandable.
 * @param {Node} node The (rendered) node under consideration.
 * @return {boolean} True if the node is expandable.
 */
sre.AbstractWalker.prototype.expandable = function(node) {
  var parent = !!this.actionable_(node);
  return parent && node.childNodes.length === 0;
};


/**
 * Checks if a node can be collapsed.
 * @param {Node} node The (rendered) node under consideration.
 * @return {boolean} True if the node is collapsible.
 */
sre.AbstractWalker.prototype.collapsible = function(node) {
  var parent = !!this.actionable_(node);
  return parent && node.childNodes.length > 0;
};


/**
 * Restores the previous state for a node.
 */
sre.AbstractWalker.prototype.restoreState = function() {
  if (!this.highlighter) return;
  var state = this.highlighter.getState(this.node.id);
  if (!state) return;
  var node = this.rebuilt.nodeDict[state];
  var path = [];
  while (node) {
    path.push(node.id);
    node = node.parent;
  }
  path.pop();
  while (path.length > 0) {
    this.down();
    var id = path.pop();
    var focus = this.findFocusOnLevel(id);
    if (!focus) break;
    this.focus_ = focus;
  }
  this.moved = sre.AbstractWalker.move.ENTER;
};


/**
 * Finds the focus on the current level for a given node id.
 * @param {!number} id The id number.
 * @return {sre.Focus} The focus on a particular level.
 */
sre.AbstractWalker.prototype.findFocusOnLevel = goog.abstractMethod;


/**
 * Returns a new, initialised level structure suitable for the walker.
 * @return {!sre.Levels} The new level structure initialised with root focus.
 */
sre.AbstractWalker.prototype.initLevels = goog.abstractMethod;


/**
 * Rebuilds the semantic tree given in the input xml element fully connected
 * with maction elements.
 * @return {!sre.RebuildStree} The reconstructed semantic tree.
 * @private
 */
sre.AbstractWalker.prototype.rebuildStree_ = function() {
  var rebuilt = new sre.RebuildStree(this.xml);
  sre.SpeechGeneratorUtil.connectMactions(this.node, this.xml, rebuilt.xml);
  return rebuilt;
};


/**
 * Computes the previous level by Returning the id of the parent.
 * @return {?string} The previous level.
 */
sre.AbstractWalker.prototype.previousLevel = function() {
  var dnode = this.focus_.getDomPrimary();
  return dnode ?
      sre.WalkerUtil.getAttribute(dnode, sre.EnrichMathml.Attribute.PARENT) :
      this.focus_.getSemanticPrimary().parent.id.toString();
};


/**
 * Computes the next lower level from children and content.
 * @return {!Array.<T>} The next lower level.
 */
sre.AbstractWalker.prototype.nextLevel = function() {
  var dnode = this.focus_.getDomPrimary();
  if (dnode) {
    var children = sre.WalkerUtil.splitAttribute(
        sre.WalkerUtil.getAttribute(dnode,
                                    sre.EnrichMathml.Attribute.CHILDREN));
    var content = sre.WalkerUtil.splitAttribute(
        sre.WalkerUtil.getAttribute(dnode, sre.EnrichMathml.Attribute.CONTENT));
    var type = sre.WalkerUtil.getAttribute(
        dnode, sre.EnrichMathml.Attribute.TYPE);
    var role = sre.WalkerUtil.getAttribute(
        dnode, sre.EnrichMathml.Attribute.ROLE);
    return this.combineContentChildren(
        /** @type {!sre.SemanticAttr.Type} */ (type),
        /** @type {!sre.SemanticAttr.Role} */ (role),
        content, children);
  }
  var toIds = function(x) { return x.id.toString(); };
  var snode = this.rebuilt.nodeDict[this.primaryId()];
  children = snode.childNodes.map(toIds);
  content = snode.contentNodes.map(toIds);
  if (children.length === 0) return [];
  return this.combineContentChildren(
      snode.type, snode.role, content, children);
};


/**
 * Combines content and children lists depending on semantic type and role.
 * @param {!sre.SemanticAttr.Type} type The semantic type.
 * @param {!sre.SemanticAttr.Role} role The semantic role.
 * @param {!Array.<string>} content The list of content nodes.
 * @param {!Array.<string>} children The list of child nodes.
 * @return {!Array.<T>} The list of focus elements.
 */
sre.AbstractWalker.prototype.combineContentChildren = goog.abstractMethod;


/**
 * Creates a simple focus for a solitary node.
 * @param {string} id The semantic id of the focus node.
 * @return {!sre.Focus} A focus containing only this node and the other
 *     properties of the old focus.
 */
sre.AbstractWalker.prototype.singletonFocus = function(id) {
  return this.focusFromId(id, [id]);
};


/**
 * Makes a focus for a primary node and a node list, all given by their ids.
 * @param {string} id The semantic id of the primary node.
 * @param {!Array.<string>} ids The semantic id of the node list.
 * @return {!sre.Focus} The new focus.
 */
sre.AbstractWalker.prototype.focusFromId = function(id, ids) {
  return sre.Focus.factory(id, ids, this.rebuilt, this.node);
};

<|MERGE_RESOLUTION|>--- conflicted
+++ resolved
@@ -109,21 +109,15 @@
    */
   this.rootNode = sre.WalkerUtil.getSemanticRoot(node);
 
-  var rootId = this.rebuilt.stree.root.id.toString();
+  this.rootId = this.rebuilt.stree.root.id.toString();
   /**
    * The node that currently inspected. Initially this is the entire math
    * expression.
    * @type {!sre.Focus}
    * @private
    */
-  this.focus_ = sre.Focus.factory(rootId, [rootId], this.rebuilt, this.node);
-
-  /**
-   * Caching of levels.
-   * @type {!sre.Levels}
-   */
-  this.levels = this.initLevels();
-
+  this.focus_ = sre.Focus.factory(this.rootId, [this.rootId], this.rebuilt, this.node);
+  
   /**
    * Flag indicating whether the last move actually moved focus.
    * @type {sre.AbstractWalker.move}
@@ -244,8 +238,7 @@
  * @private
  */
 sre.AbstractWalker.prototype.levelAnnouncement_ = function(prefix) {
-<<<<<<< HEAD
-  var primary = this.focus_.getPrimary();
+  var primary = this.focus_.getDomPrimary();
   var expand = (this.expandable(primary) && 'expandable') ||
         (this.collapsible(primary) && 'collapsible') || '';
   var descr = [sre.AuditoryDescription.speechString(
@@ -258,12 +251,6 @@
     descr.push(expand);
   }
   return sre.AuditoryDescription.mergeStrings(descr);
-=======
-  var primary = this.focus_.getDomPrimary();
-  var expand = (this.expandable(primary) && ' expandable') ||
-      (this.collapsible(primary) && ' collapsible') || '';
-  return 'Level ' + this.getDepth() + (prefix ? ' ' + prefix : '') + expand;
->>>>>>> 0ea55878
 };
 
 
@@ -360,7 +347,7 @@
  */
 sre.AbstractWalker.prototype.home = function() {
   this.moved = sre.AbstractWalker.move.HOME;
-  return new sre.Focus({nodes: [this.rootNode], primary: this.rootNode});
+  return sre.Focus.factory(this.rootId, [this.rootId], this.rebuilt, this.node);
 };
 
 
