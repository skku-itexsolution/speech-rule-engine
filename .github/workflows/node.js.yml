--- conflicted
+++ resolved
@@ -30,11 +30,7 @@
 
     strategy:
       matrix:
-<<<<<<< HEAD
-        block: [ko]
-=======
-        block: [ ko/symbols ]
->>>>>>> 97f1aa38
+        block: [ ko ]
     needs: setup
     runs-on: ubuntu-latest
     name: SRE jests tests for ${{ matrix.block }}
