--- conflicted
+++ resolved
@@ -98,28 +98,16 @@
       sre.SpeechRuleStores.availableSets();
   sre.SpeechRuleEngine.getInstance().parameterize(engine.ruleSets);
   engine.dynamicCstr = engine.parser.parse(
-<<<<<<< HEAD
       engine.locale + '.' + engine.modality + '.' + engine.domain + '.' + engine.style);
-  var comparator = engine.comparators[engine.domain];
-  engine.comparator = comparator ? comparator() :
-      new sre.DynamicCstr.DefaultComparator(
-      engine.dynamicCstr,
-      sre.DynamicProperties.create(
+  var fallback = sre.DynamicProperties.create(
       [sre.DynamicCstr.DEFAULT_VALUES[sre.DynamicCstr.Axis.LOCALE]],
       [sre.DynamicCstr.DEFAULT_VALUES[sre.DynamicCstr.Axis.MODALITY]],
       [sre.DynamicCstr.DEFAULT_VALUES[sre.DynamicCstr.Axis.DOMAIN]],
-      ['short', sre.DynamicCstr.DEFAULT_VALUES[sre.DynamicCstr.Axis.STYLE]]));
-=======
-      engine.locale + '.' + engine.domain + '.' + engine.style);
-  var fallback = sre.DynamicProperties.create(
-    [sre.DynamicCstr.DEFAULT_VALUES[sre.DynamicCstr.Axis.LOCALE]],
-    [sre.DynamicCstr.DEFAULT_VALUES[sre.DynamicCstr.Axis.DOMAIN]],
-    ['short', sre.DynamicCstr.DEFAULT_VALUES[sre.DynamicCstr.Axis.STYLE]]);
+      ['short', sre.DynamicCstr.DEFAULT_VALUES[sre.DynamicCstr.Axis.STYLE]]);
   engine.dynamicCstr.updateProperties(fallback.getProperties());
   var comparator = engine.comparators[engine.domain];
   engine.comparator = comparator ? comparator() :
       new sre.DynamicCstr.DefaultComparator(engine.dynamicCstr);
->>>>>>> 4d2f3943
   sre.L10n.setLocale();
 };
 
