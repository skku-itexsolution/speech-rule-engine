// Copyright 2013 Google Inc.
// Copyright 2014 Volker Sorge
//
// Licensed under the Apache License, Version 2.0 (the "License");
// you may not use this file except in compliance with the License.
// You may obtain a copy of the License at
//
//      http://www.apache.org/licenses/LICENSE-2.0
//
// Unless required by applicable law or agreed to in writing, software
// distributed under the License is distributed on an "AS IS" BASIS,
// WITHOUT WARRANTIES OR CONDITIONS OF ANY KIND, either express or implied.
// See the License for the specific language governing permissions and
// limitations under the License.

/**
 * @fileoverview A semantic tree for MathML expressions.
 *
 * This file contains functionality to compute a semantic interpretation from a
 * given MathML expression. This is a very heuristic approach that assumes a
 * fairly simple default semantic which is suitable for K-12 and simple UG
 * mathematics.
 *
 * @author sorge@google.com (Volker Sorge)
 */

goog.provide('sre.SemanticTree');
goog.provide('sre.SemanticTree.Node');

goog.require('sre.DomUtil');
goog.require('sre.MathUtil');
goog.require('sre.SemanticAttr');
goog.require('sre.SemanticUtil');



/**
 * Create an initial semantic tree.
 * @param {!Element} mml The original MathML node.
 * @constructor
 */
sre.SemanticTree = function(mml) {
  /** ID counter.
   * @type {number}
   * @private
   */
  this.idCounter_ = 0;

  /** Original MathML tree.
   * @type {Node}
   */
  this.mathml = mml;

  /** @type {!sre.SemanticTree.Node} */
  this.root = this.parseMathml_(mml);
};



/**
 * @param {number} id Node id.
 * @constructor
 */
sre.SemanticTree.Node = function(id) {
  /** @type {number} */
  this.id = id;

  /** @type {Array.<Element>} */
  this.mathml = [];

  /** @type {sre.SemanticTree.Node} */
  this.parent = null;

  /** @type {sre.SemanticAttr.Type} */
  this.type = sre.SemanticAttr.Type.UNKNOWN;

  /** @type {sre.SemanticAttr.Role} */
  this.role = sre.SemanticAttr.Role.UNKNOWN;

  /** @type {sre.SemanticAttr.Font} */
  this.font = sre.SemanticAttr.Font.UNKNOWN;

  /** @type {?sre.SemanticAttr.Type} */
  this.embellished = null;

  /** @type {?number} */
  this.fencePointer = null;

  /** @type {!Array.<sre.SemanticTree.Node>} */
  this.childNodes = [];

  /** @type {string} */
  this.textContent = '';

  /**
   * The complete mml belonging to this node.
   * @type {Element}
   */
  this.mathmlTree = null;

  /**
   * Branch nodes can store additional nodes that can be useful.
   * E.g. a node of type FENCED can have the opening and closing fences here.
   * @type {!Array.<sre.SemanticTree.Node>}
   */
  this.contentNodes = [];
};


/**
 * Retrieve all subnodes (including the node itself) that satisfy a given
 * predicate.
 * @param {function(sre.SemanticTree.Node): boolean} pred The predicate.
 * @return {!Array.<sre.SemanticTree.Node>} The nodes in the tree for which the
 *     predicate holds.
 */
sre.SemanticTree.Node.prototype.querySelectorAll = function(pred) {
  var result = [];
  for (var i = 0, child; child = this.childNodes[i]; i++) {
    result = result.concat(child.querySelectorAll(pred));
  }
  if (pred(this)) {
    result.unshift(this);
  }
  return result;
};


/**
  * Returns an XML representation of the tree.
  * @param {boolean=} opt_brief If set attributes are omitted.
  * @return {Node} The XML representation of the tree.
  */
sre.SemanticTree.prototype.xml = function(opt_brief) {
  var dp = new sre.SystemExternal.xmldom.DOMParser();
  var xml = dp.parseFromString('<stree></stree>', 'text/xml');
  var xmlRoot = this.root.xml(xml, opt_brief);
  xml.childNodes[0].appendChild(xmlRoot);
  return xml;
};


/**
  * An XML tree representation of the current node.
  * @param {Document} xml The XML document.
  * @param {boolean=} opt_brief If set attributes are omitted.
  * @return {Node} The XML representation of the node.
  */
sre.SemanticTree.Node.prototype.xml = function(xml, opt_brief) {
  /**
    * Translates a list of nodes into XML representation.
    * @param {string} tag Name of the enclosing tag.
    * @param {!Array.<!sre.SemanticTree.Node>} nodes A list of nodes.
    * @return {Node} An XML representation of the node list.
    */
  var xmlNodeList = function(tag, nodes) {
    var xmlNodes = nodes.map(function(x) {return x.xml(xml, opt_brief);});
    var tagNode = xml.createElement(tag);
    for (var i = 0, child; child = xmlNodes[i]; i++) {
      tagNode.appendChild(child);
    }
    return tagNode;
  };
  var node = xml.createElement(this.type);
  if (!opt_brief) {
    this.xmlAttributes_(node);
  }
  node.textContent = this.textContent;
  if (this.contentNodes.length > 0) {
    node.appendChild(xmlNodeList('content', this.contentNodes));
  }
  if (this.childNodes.length > 0) {
    node.appendChild(xmlNodeList('children', this.childNodes));
  }
  return node;
};


/**
  * Serializes the XML representation of the tree.
  * @param {boolean=} opt_brief If set attributes are omitted.
 * @return {string} Serialized string.
 */
sre.SemanticTree.prototype.toString = function(opt_brief) {
  var xmls = new sre.SystemExternal.xmldom.XMLSerializer();
  return xmls.serializeToString(this.xml(opt_brief));
};


/**
 * Pretty print the XML representation of the tree.
 * @param {boolean=} opt_brief If set attributes are omitted.
 * @return {string} The formatted string.
 */
sre.SemanticTree.prototype.formatXml = function(opt_brief) {
  var xml = this.toString(opt_brief);
  return sre.SemanticTree.formatXml(xml);
};


/**
 * Pretty prints an XML representation.
 * @param {string} xml The serialised XML string.
 * @return {string} The formatted string.
 */
sre.SemanticTree.formatXml = function(xml) {
  var reg = /(>)(<)(\/*)/g;
  xml = xml.replace(reg, '$1\r\n$2$3');
  reg = /(>)(.+)(<c)/g;
  xml = xml.replace(reg, '$1\r\n$2\r\n$3');
  var formatted = '';
  var padding = '';
  xml.split('\r\n')
      .forEach(function(node) {
        if (node.match(/.+<\/\w[^>]*>$/)) {
          // Node with content.
          formatted += padding + node + '\r\n';
        } else if (node.match(/^<\/\w/)) {
          if (padding) {
            // Closing tag
            padding = padding.slice(2);
            formatted += padding + node + '\r\n';
          }
        } else if (node.match(/^<\w[^>]*[^\/]>.*$/)) {
          // Opening tag
          formatted += padding + node + '\r\n';
          padding += '  ';
        } else {
          // Empty tag
          formatted += padding + node + '\r\n';
        }
      });
  return formatted;
};


/**
 * Serializes the XML representation of a node.
 * @param {boolean=} opt_brief If attributes are to be omitted.
 * @return {string} Serialized string.
 */
sre.SemanticTree.Node.prototype.toString = function(opt_brief) {
  var xmls = new sre.SystemExternal.xmldom.XMLSerializer();
  var dp = new sre.SystemExternal.xmldom.DOMParser();
  var xml = dp.parseFromString('//', 'text/xml');
  return xmls.serializeToString(this.xml(xml, opt_brief));
};


/**
 * Adds attributes to the XML representation of the current node.
 * @param {Node} node The XML node.
 * @private
 */
sre.SemanticTree.Node.prototype.xmlAttributes_ = function(node) {
  node.setAttribute('role', this.role);
  if (this.font != sre.SemanticAttr.Font.UNKNOWN) {
    node.setAttribute('font', this.font);
  }
  if (this.embellished) {
    node.setAttribute('embellished', this.embellished);
  }
  if (this.fencePointer !== null) {
    node.setAttribute('fencepointer', this.fencePointer.toString());
  }
  node.setAttribute('id', this.id);
};


/** Creates a new node object.
 * @return {sre.SemanticTree.Node} The newly created node.
 * @private
 */
sre.SemanticTree.prototype.createNode_ = function() {
  return new sre.SemanticTree.Node(this.idCounter_++);
};


/**
 * Replaces a node in the tree. Updates the root node if necessary.
 * @param {!sre.SemanticTree.Node} oldNode The node to be replaced.
 * @param {!sre.SemanticTree.Node} newNode The new node.
 * @private
 */
sre.SemanticTree.prototype.replaceNode_ = function(oldNode, newNode) {
  var parent = oldNode.parent;
  if (!parent) {
    this.root = newNode;
    return;
  }
  parent.replaceChild_(oldNode, newNode);
};


/**
 * Updates the content of the node thereby possibly changing type and role.
 * @param {string} content The new content string.
 * @private
 */
sre.SemanticTree.Node.prototype.updateContent_ = function(content) {
  // Remove superfluous whitespace!
  content = content.trim();
  if (this.textContent == content) {
    return;
  }
  var meaning = sre.SemanticAttr.lookupMeaning(content);
  this.textContent = content;
  this.role = meaning.role;
  this.type = meaning.type;
  this.font = meaning.font;
};


/**
 * Adds MathML nodes to the node's store of MathML nodes if necessary only, as
 * we can not necessarily assume that the MathML of the content nodes and
 * children are all disjoint.
 * @param {Array.<Node>} mmlNodes List of MathML nodes.
 * @private
 */
sre.SemanticTree.Node.prototype.addMathmlNodes_ = function(mmlNodes) {
  for (var i = 0, mml; mml = mmlNodes[i]; i++) {
    if (this.mathml.indexOf(mml) == -1) {
      this.mathml.push(mml);
    }
  }
};


/**
 * Removes MathML nodes from the node's store of MathML nodes.
 * @param {Array.<Node>} mmlNodes List of MathML nodes.
 * @private
 */
sre.SemanticTree.Node.prototype.removeMathmlNodes_ = function(mmlNodes) {
  var mmlList = this.mathml;
  for (var i = 0, mml; mml = mmlNodes[i]; i++) {
    var index = mmlList.indexOf(mml);
    if (index != -1) {
      mmlList.splice(index, 1);
    }
  }
  this.mathml = mmlList;
};


/**
 * Appends a child to the node.
 * @param {sre.SemanticTree.Node} child The new child.
 * @private
 */
sre.SemanticTree.Node.prototype.appendChild_ = function(child) {
  this.childNodes.push(child);
  this.addMathmlNodes_(child.mathml);
  child.parent = this;
};


/**
 * Replaces a child node of the node.
 * @param {!sre.SemanticTree.Node} oldNode The node to be replaced.
 * @param {!sre.SemanticTree.Node} newNode The new node.
 * @private
 */
sre.SemanticTree.Node.prototype.replaceChild_ = function(oldNode, newNode) {
  var index = this.childNodes.indexOf(oldNode);
  if (index == -1) {
    return;
  }
  newNode.parent = this;
  oldNode.parent = null;
  this.childNodes[index] = newNode;
  // To not mess up the order of MathML elements more than necessary, we only
  // remove and add difference lists. The hope is that we might end up with
  // little change.
  var removeMathml = oldNode.mathml.filter(
      function(x) {return newNode.mathml.indexOf(x) == -1;});
  var addMathml = newNode.mathml.filter(
      function(x) {return oldNode.mathml.indexOf(x) == -1;});
  this.removeMathmlNodes_(removeMathml);
  this.addMathmlNodes_(addMathml);
};


/**
 * Appends a content node to the node.
 * @param {sre.SemanticTree.Node} node The new content node.
 * @private
 */
sre.SemanticTree.Node.prototype.appendContentNode_ = function(node) {
  if (node) {
    this.contentNodes.push(node);
    this.addMathmlNodes_(node.mathml);
    node.parent = this;
  }
};


/**
 * Removes a content node from the node.
 * @param {sre.SemanticTree.Node} node The content node to be removed.
 * @private
 */
sre.SemanticTree.Node.prototype.removeContentNode_ = function(node) {
  if (node) {
    var index = this.contentNodes.indexOf(node);
    if (index != -1) {
      this.contentNodes.slice(index, 1);
    }
  }
};


/**
 * Tests if node is equal to the given node. Two nodes are considered equal if
 * they have the same type, role, content and all its children are equal.
 * @param {sre.SemanticTree.Node} node The node to test against.
 * @return {boolean} True if nodes are equal wrt. structure and content.
 */
sre.SemanticTree.Node.prototype.equals = function(node) {
  if (!node) {
    return false;
  }
  if (this.type !== node.type || this.role !== node.role ||
      this.textContent !== node.textContent ||
      this.childNodes.length !== node.childNodes.length ||
      this.contentNodes.length !== node.contentNodes.length) {
    return false;
  }
  for (var i = 0, node1, node2;
       node1 = this.childNodes[i], node2 = node.childNodes[i]; i++) {
    if (!node1.equals(node2)) {
      return false;
    }
  }
  for (i = 0;
       node1 = this.contentNodes[i], node2 = node.contentNodes[i]; i++) {
    if (!node1.equals(node2)) {
      return false;
    }
  }
  return true;
};


/**
 * This is the main function that creates the semantic tree by recursively
 * parsing the initial MathML tree and bottom up assembling the tree.
 * @param {!Element} mml The MathML tree.
 * @return {!sre.SemanticTree.Node} The root of the new tree.
 * @private
 */
sre.SemanticTree.prototype.parseMathml_ = function(mml) {
  var children = sre.DomUtil.toArray(mml.childNodes);
  var newNode;
  switch (sre.SemanticUtil.tagName(mml)) {
    case 'SEMANTICS':
      if (children.length > 0) {
        newNode = this.parseMathml_(/** @type {!Element} */(children[0]));
        break;
      }
    case 'MATH':
    case 'MROW':
    case 'MPADDED':
    case 'MSTYLE':
      children = sre.SemanticUtil.purgeNodes(children);
      // Single child node, i.e. the row is meaningless.
      if (children.length == 1) {
        newNode = this.parseMathml_(/** @type {!Element} */(children[0]));
      } else {
        // Case of a 'meaningful' row, even if they are empty.
        newNode = this.processRow_(this.parseMathmlChildren_(children));
      }
      newNode.mathml.unshift(mml);
      return newNode;
    case 'MFRAC':
<<<<<<< HEAD
      newNode = this.makeFractionNode_(this.parseMathml_(children[0]),
          this.parseMathml_(children[1]));
=======
      if (sre.SemanticUtil.isZeroLength(mml.getAttribute('linethickness'))) {
        var child0 = this.makeBranchNode_(
            sre.SemanticAttr.Type.LINE, [this.parseMathml_(children[0])], []);
        var child1 = this.makeBranchNode_(
            sre.SemanticAttr.Type.LINE, [this.parseMathml_(children[1])], []);
        var newNode = this.makeBranchNode_(
            sre.SemanticAttr.Type.MULTILINE, [child0, child1], []);
        return newNode;
      }
      return this.makeFractionNode_(this.parseMathml_(children[0]),
                                    this.parseMathml_(children[1]));
>>>>>>> 7631e841
      break;
    case 'MSUB':
    case 'MSUP':
    case 'MSUBSUP':
    case 'MOVER':
    case 'MUNDER':
    case 'MUNDEROVER':
      newNode = this.makeLimitNode_(sre.SemanticUtil.tagName(mml),
                                    this.parseMathmlChildren_(children));
      break;
    case 'MROOT':
      newNode = this.makeBranchNode_(
          sre.SemanticAttr.Type.ROOT,
          [this.parseMathml_(children[1]), this.parseMathml_(children[0])],
          []);
      break;
    case 'MSQRT':
      children = this.parseMathmlChildren_(
          sre.SemanticUtil.purgeNodes(children));
      newNode = this.makeBranchNode_(
          sre.SemanticAttr.Type.SQRT, [this.processRow_(children)], []);
      break;
    case 'MTABLE':
      newNode = this.makeBranchNode_(
          sre.SemanticAttr.Type.TABLE,
          this.parseMathmlChildren_(children), []);
      if (sre.SemanticTree.tableIsMultiline_(newNode)) {
        this.tableToMultiline_(newNode);
      }
      break;
    case 'MTR':
      newNode = this.makeBranchNode_(
          sre.SemanticAttr.Type.ROW,
          this.parseMathmlChildren_(children), []);
      newNode.role = sre.SemanticAttr.Role.TABLE;
      break;
    case 'MTD':
      children = this.parseMathmlChildren_(
          sre.SemanticUtil.purgeNodes(children));
      newNode = this.makeBranchNode_(
          sre.SemanticAttr.Type.CELL, [this.processRow_(children)], []);
      newNode.role = sre.SemanticAttr.Role.TABLE;
      break;
    case 'MS':
    case 'MTEXT':
      newNode = this.makeLeafNode_(mml);
      newNode.type = sre.SemanticAttr.Type.TEXT;
      if (sre.SemanticUtil.tagName(mml) === 'MS') {
        newNode.role = sre.SemanticAttr.Role.STRING;
      }
      sre.SemanticTree.exprFont_(newNode);
      break;
    // TODO (sorge) Role and font of multi-character and digits unicode strings.
    // TODO (sorge) Reclassify wrongly tagged numbers or identifiers more
    //              systematically.
    // TODO (sorge) Put this all in a single clean reclassification method.
    case 'MI':
      newNode = this.makeIdentifierNode_(mml);
      break;
    case 'MN':
      newNode = this.makeLeafNode_(mml);
      if (newNode.type == sre.SemanticAttr.Type.UNKNOWN ||
          // In case of latin numbers etc.
          newNode.type == sre.SemanticAttr.Type.IDENTIFIER) {
        newNode.type = sre.SemanticAttr.Type.NUMBER;
      }
      sre.SemanticTree.numberRole_(newNode);
      sre.SemanticTree.exprFont_(newNode);
      break;
    case 'MO':
      newNode = this.makeLeafNode_(mml);
      if (newNode.type == sre.SemanticAttr.Type.UNKNOWN) {
        newNode.type = sre.SemanticAttr.Type.OPERATOR;
      }
      break;
    case 'MFENCED':
      newNode = this.processMfenced_(
          mml, this.parseMathmlChildren_(
          sre.SemanticUtil.purgeNodes(children)));
      var nodes = this.processTablesInRow_([newNode]);
      newNode = nodes[0];
      break;
    case 'MENCLOSE':
      children = this.parseMathmlChildren_(
          sre.SemanticUtil.purgeNodes(children));
      newNode = this.makeBranchNode_(
          sre.SemanticAttr.Type.ENCLOSE, [this.processRow_(children)], []);
      newNode.role =
          /** @type {!sre.SemanticAttr.Role} */(mml.getAttribute('notation')) ||
          sre.SemanticAttr.Role.UNKNOWN;
      break;
    case 'MMULTISCRIPTS':
      newNode = this.processMultiScript_(children);
      break;
    case 'NONE':
      newNode = this.makeEmptyNode_();
      break;
    // TODO (sorge) Do something useful with error and phantom symbols.
    default:
      // Ordinarilly at this point we should not get any other tag.
      newNode = this.makeUnprocessed_(mml);
      break;
  }
  newNode.mathml.unshift(mml);
  newNode.mathmlTree = mml;
  return newNode;
};


/**
 * Parse a list of MathML nodes into the semantic tree.
 * @param {Array.<Element>} mmls A list of MathML nodes.
 * @return {!Array.<sre.SemanticTree.Node>} The list of resulting semantic
 *     node.
 * @private
 */
sre.SemanticTree.prototype.parseMathmlChildren_ = function(mmls) {
  var result = [];
  for (var i = 0, mml; mml = mmls[i]; i++) {
    result.push(this.parseMathml_(mml));
  }
  return result;
};


/**
 * Create a node that is to be processed at a later point in time.
 * @param {Node} mml The MathML tree.
 * @return {!sre.SemanticTree.Node} The new node.
 * @private
 */
sre.SemanticTree.prototype.makeUnprocessed_ = function(mml) {
  var node = this.createNode_();
  node.mathml = [mml];
  return node;
};


/**
 * Create an empty leaf node.
 * @return {!sre.SemanticTree.Node} The new node.
 * @private
 */
sre.SemanticTree.prototype.makeEmptyNode_ = function() {
  var node = this.createNode_();
  node.type = sre.SemanticAttr.Type.EMPTY;
  return node;
};


/**
 * Create a node with the given text content. The content is semantically
 * interpreted.
 * @param {string} content The text content of the node.
 * @return {!sre.SemanticTree.Node} The new node.
 * @private
 */
sre.SemanticTree.prototype.makeContentNode_ = function(content) {
  var node = this.createNode_();
  node.updateContent_(content);
  return node;
};


/**
 * Create a list of content nodes all with the same content.
 * @param {number} num The number of nodes to create.
 * @param {string} content The text content of the node.
 * @return {!Array.<sre.SemanticTree.Node>} The list of new nodes.
 * @private
 */
sre.SemanticTree.prototype.makeMultipleContentNodes_ = function(num, content) {
  var nodes = [];
  for (var i = 0; i < num; i++) {
    nodes.push(this.makeContentNode_(content));
  }
  return nodes;
};


/**
 * Create a leaf node.
 * @param {Node} mml The MathML tree.
 * @return {!sre.SemanticTree.Node} The new node.
 * @private
 */
sre.SemanticTree.prototype.makeLeafNode_ = function(mml) {
  if (!mml.textContent) {
    return this.makeEmptyNode_();
  }
  var node = this.makeContentNode_(mml.textContent);
  //node.mathml = [mml];
  node.font = mml.getAttribute('mathvariant') || node.font;
  return node;
};


/**
 * Create a branching node.
 * @param {!sre.SemanticAttr.Type} type The type of the node.
 * @param {!Array.<sre.SemanticTree.Node>} children The child nodes.
 * @param {!Array.<sre.SemanticTree.Node>} contentNodes The content Nodes.
 * @param {string=} opt_content Content string if there is any.
 * @return {!sre.SemanticTree.Node} The new node.
 * @private
 */
sre.SemanticTree.prototype.makeBranchNode_ = function(
    type, children, contentNodes, opt_content) {
  var node = this.createNode_();
  if (opt_content) {
    node.updateContent_(opt_content);
  }
  node.type = type;
  node.childNodes = children;
  node.contentNodes = contentNodes;
  children.concat(contentNodes).forEach(
      function(x) {
        x.parent = node;
        node.addMathmlNodes_(x.mathml);
      });
  return node;
};


/**
 * Create an identifier node, with particular emphasis on font disambiguation.
 * @param {Node} mml The MathML MI node.
 * @return {!sre.SemanticTree.Node} The new semantic identifier node.
 * @private
 */
sre.SemanticTree.prototype.makeIdentifierNode_ = function(mml) {
  var leaf = this.makeLeafNode_(mml);
  var variant = mml.getAttribute('mathvariant');
  if (mml.getAttribute('class') === 'MathML-Unit') {
    leaf.type = sre.SemanticAttr.Type.IDENTIFIER;
    leaf.role = sre.SemanticAttr.Role.UNIT;
  } else if (!variant && leaf.textContent.length == 1 &&
             (leaf.role == sre.SemanticAttr.Role.INTEGER ||
              leaf.role == sre.SemanticAttr.Role.LATINLETTER ||
              leaf.role == sre.SemanticAttr.Role.GREEKLETTER) &&
             leaf.font == sre.SemanticAttr.Font.NORMAL) {
    // If single letter or single integer and font normal but no mathvariant
    // then this letter/number should be in italic font.
    leaf.font = sre.SemanticAttr.Font.ITALIC;
    return leaf;
  }
  if (leaf.type == sre.SemanticAttr.Type.UNKNOWN) {
    leaf.type = sre.SemanticAttr.Type.IDENTIFIER;
  }
  sre.SemanticTree.exprFont_(leaf);
  return leaf;
};


/**
 * Create a branching node for an implicit operation, currently assumed to
 * be of multiplicative type.
 * @param {!Array.<!sre.SemanticTree.Node>} nodes The operands.
 * @return {!sre.SemanticTree.Node} The new branch node.
 * @private
 */
sre.SemanticTree.prototype.makeImplicitNode_ = function(nodes) {
  nodes = this.getMixedNumbers_(nodes);
  nodes = this.combineUnits_(nodes);
  if (nodes.length == 1) {
    return nodes[0];
  }
  var operators = this.makeMultipleContentNodes_(
      nodes.length - 1, sre.SemanticAttr.invisibleTimes());
  // For now we assume this is a multiplication using invisible times.
  var newNode = this.makeInfixNode_(
      nodes, /**@type{!sre.SemanticTree.Node}*/(operators[0]));
  newNode.role = sre.SemanticAttr.Role.IMPLICIT;
  operators.forEach(function(op) {op.parent = newNode;});
  newNode.contentNodes = operators;
  return newNode;
};


/**
 * Create a branching node for an infix operation.
 * @param {!Array.<sre.SemanticTree.Node>} children The operands.
 * @param {!sre.SemanticTree.Node} opNode The operator.
 * @return {!sre.SemanticTree.Node} The new branch node.
 * @private
 */
sre.SemanticTree.prototype.makeInfixNode_ = function(children, opNode) {
  var node = this.makeBranchNode_(
      sre.SemanticAttr.Type.INFIXOP, children, [opNode],
      sre.SemanticTree.getEmbellishedInner_(opNode).textContent);
  node.role = opNode.role;
  return node;
};


/**
 * Creates a node of the specified type by collapsing the given node list into
 * one content (thereby concatenating the content of each node into a single
 * content string) with the inner node as a child.
 * @param {!sre.SemanticTree.Node} inner The inner node.
 * @param {!Array.<sre.SemanticTree.Node>} nodeList List of nodes.
 * @param {!sre.SemanticAttr.Type} type The new type of the node.
 * @return {!sre.SemanticTree.Node} The new branch node.
 * @private
 */
sre.SemanticTree.prototype.makeConcatNode_ = function(inner, nodeList, type) {
  if (nodeList.length == 0) {
    return inner;
  }
  var content = nodeList.map(function(x) {
    return sre.SemanticTree.getEmbellishedInner_(x).textContent;
  }).join(' ');
  var newNode = this.makeBranchNode_(type, [inner], nodeList, content);
  if (nodeList.length > 1) {
    newNode.role = sre.SemanticAttr.Role.MULTIOP;
  }
  return newNode;
};


/**
 * Wraps a node into prefix operators.
 * Example: + - a becomes (+ (- (a)))
 * Input: a  [+, -] ->  Output: content: '+ -', child: a
 * @param {!sre.SemanticTree.Node} node The inner node.
 * @param {!Array.<sre.SemanticTree.Node>} prefixes Prefix operators
 * from the outermost to the innermost.
 * @return {!sre.SemanticTree.Node} The new branch node.
 * @private
 */
sre.SemanticTree.prototype.makePrefixNode_ = function(node, prefixes) {
  var negatives = sre.SemanticTree.partitionNodes_(
      prefixes, sre.SemanticTree.attrPred_('role', 'SUBTRACTION'));
  var newNode = this.makeConcatNode_(
      node, negatives.comp.pop(), sre.SemanticAttr.Type.PREFIXOP);

  while (negatives.rel.length > 0) {
    newNode = this.makeConcatNode_(
        newNode, [negatives.rel.pop()], sre.SemanticAttr.Type.PREFIXOP);
    newNode.role = sre.SemanticAttr.Role.NEGATIVE;
    newNode = this.makeConcatNode_(
        newNode, negatives.comp.pop(), sre.SemanticAttr.Type.PREFIXOP);
  }
  return newNode;
};


/**
 * Wraps a node into postfix operators.
 * Example: a - + becomes (((a) -) +)
 * Input: a  [-, +] ->  Output: content: '- +', child: a
 * @param {!sre.SemanticTree.Node} node The inner node.
 * @param {!Array.<sre.SemanticTree.Node>} postfixes Postfix operators from
 * innermost to outermost.
 * @return {!sre.SemanticTree.Node} The new branch node.
 * @private
 */
sre.SemanticTree.prototype.makePostfixNode_ = function(node, postfixes) {
  if (!postfixes.length) {
    return node;
  }
  return this.makeConcatNode_(
      node, postfixes, sre.SemanticAttr.Type.POSTFIXOP);
};


/**
 * Processes a list of nodes, combining expressions by delimiters, tables,
 * punctuation sequences, function/big operator/integral applications to
 * generate a syntax tree with relation and operator precedence.
 *
 * This is the main heuristic to rewrite a flat row of terms into a meaningful
 * term tree.
 * @param {!Array.<sre.SemanticTree.Node>} nodes The list of nodes.
 * @return {!sre.SemanticTree.Node} The root node of the syntax tree.
 * @private
 */
sre.SemanticTree.prototype.processRow_ = function(nodes) {
  nodes = nodes.filter(function(x) {
    return !sre.SemanticTree.attrPred_('type', 'EMPTY')(x);
  });
  if (nodes.length == 0) {
    return this.makeEmptyNode_();
  }
  nodes = this.getFencesInRow_(nodes);
  nodes = this.processTablesInRow_(nodes);
  nodes = this.getPunctuationInRow_(nodes);
  nodes = this.getTextInRow_(nodes);
  nodes = this.getFunctionsInRow_(nodes);
  return this.processRelationsInRow_(nodes);
};


/**
 * Combines adjacent units in
 * @param {!Array.<!sre.SemanticTree.Node>} nodes The list of nodes.
 * @return {!Array.<!sre.SemanticTree.Node>} The new list of nodes.
 * @private
 */
sre.SemanticTree.prototype.combineUnits_ = function(nodes) {
  var partition = sre.SemanticTree.partitionNodes_(
      nodes, function(x) {
        return !sre.SemanticTree.attrPred_('role', 'UNIT')(x);
      }
      );
  if (nodes.length === partition.rel.length) {
    return partition.rel;
  }
  var result = [];
  do {
    var comp = partition.comp.shift();
    var rel = partition.rel.shift();
    if (comp.length == 1) {
      result = result.concat(comp);
    }
    if (comp.length > 1) {
      var operator = this.makeContentNode_(sre.SemanticAttr.invisibleTimes());
      // For now we assume this is a multiplication using invisible times.
      var unitNode = this.makeInfixNode_(comp, operator);
      unitNode.role = sre.SemanticAttr.Role.UNIT;
      result.push(unitNode);
    }
    if (rel) {
      result.push(rel);
    }
  } while (rel);
  return result;
};


/**
 * Finds mixed numbers in a list of single nodes. A mixed number is an integer
 * followed by a vulgar fraction.
 * @param {!Array.<!sre.SemanticTree.Node>} nodes The list of nodes.
 * @return {!Array.<!sre.SemanticTree.Node>} The new list of nodes.
 * @private
 */
sre.SemanticTree.prototype.getMixedNumbers_ = function(nodes) {
  var partition = sre.SemanticTree.partitionNodes_(
      nodes, function(x) {
        return sre.SemanticTree.attrPred_('type', 'FRACTION')(x) &&
            sre.SemanticTree.attrPred_('role', 'VULGAR')(x);});
  if (!partition.rel.length) {
    return nodes;
  }
  var result = [];
  for (var i = 0, rel; rel = partition.rel[i]; i++) {
    var comp = partition.comp[i];
    var last = comp.length - 1;
    if (comp[last] &&
        sre.SemanticTree.attrPred_('type', 'NUMBER')(comp[last]) &&
        sre.SemanticTree.attrPred_('role', 'INTEGER')(comp[last])) {
      var newNode = this.makeBranchNode_(
          sre.SemanticAttr.Type.NUMBER, [comp[last], rel], []);
      newNode.role = sre.SemanticAttr.Role.MIXED;
      result = result.concat(comp.slice(0, last));
      result.push(newNode);
    } else {
      result = result.concat(comp);
      result.push(rel);
    }
  }
  return result.concat(partition.comp[partition.comp.length - 1]);
};


/**
 * Seperates text from math content and combines them into a punctuated node,
 * with dummy punctuation invisible comma.
 * @param {!Array.<sre.SemanticTree.Node>} nodes The list of nodes.
 * @return {!Array.<sre.SemanticTree.Node>} The new list of nodes.
 * @private
 */
sre.SemanticTree.prototype.getTextInRow_ = function(nodes) {
  if (nodes.length <= 1) {
    return nodes;
  }
  var partition = sre.SemanticTree.partitionNodes_(
      nodes, sre.SemanticTree.attrPred_('type', 'TEXT'));
  if (partition.rel.length == 0) {
    return nodes;
  }
  var result = [];
  var nextComp = partition.comp[0];
  if (nextComp.length > 0) {
    result.push(this.processRow_(nextComp));
  }
  for (var i = 0, text; text = partition.rel[i]; i++) {
    result.push(text);
    nextComp = partition.comp[i + 1];
    if (nextComp.length > 0) {
      result.push(this.processRow_(nextComp));
    }
  }
  return [this.makeDummyNode_(result)];
};


/**
 * Constructs a syntax tree with relation and operator precedence from a list
 * of nodes.
 * @param {!Array.<!sre.SemanticTree.Node>} nodes The list of nodes.
 * @return {!sre.SemanticTree.Node} The root node of the syntax tree.
 * @private
 */
sre.SemanticTree.prototype.processRelationsInRow_ = function(nodes) {
  var partition = sre.SemanticTree.partitionNodes_(
      nodes, sre.SemanticTree.isRelation_);
  var firstRel = partition.rel[0];

  if (!firstRel) {
    return this.processOperationsInRow_(nodes);
  }
  if (nodes.length == 1) {
    return nodes[0];
  }
  var children = partition.comp.map(
      goog.bind(this.processOperationsInRow_, this));
  if (partition.rel.some(
      function(x) {return !x.equals(firstRel);})) {
    return this.makeBranchNode_(
        sre.SemanticAttr.Type.MULTIREL, children, partition.rel);
  }
  var node = this.makeBranchNode_(sre.SemanticAttr.Type.RELSEQ,
      children, partition.rel,
      sre.SemanticTree.getEmbellishedInner_(firstRel).textContent);
  node.role = firstRel.role;
  return node;
};


/**
 * Constructs a syntax tree with operator precedence from a list nodes.
 * @param {!Array.<!sre.SemanticTree.Node>} nodes The list of nodes.
 * @return {!sre.SemanticTree.Node} The root node of the syntax tree.
 * @private
 */
sre.SemanticTree.prototype.processOperationsInRow_ = function(nodes) {
  if (nodes.length == 0) {
    return this.makeEmptyNode_();
  }
  if (nodes.length == 1) {
    return nodes[0];
  }

  var prefix = [];
  while (nodes.length > 0 &&
         sre.SemanticTree.isOperator_(nodes[0])) {
    prefix.push(nodes.shift());
  }
  // Pathological case: only operators in row.
  if (nodes.length == 0) {
    return this.makePrefixNode_(prefix.pop(), prefix);
  }
  if (nodes.length == 1) {
    return this.makePrefixNode_(nodes[0], prefix);
  }

  var split = sre.SemanticTree.sliceNodes_(
      nodes, sre.SemanticTree.isOperator_);
  // At this point, we know that split.head is not empty!
  var node = this.makePrefixNode_(
      this.makeImplicitNode_(
          /** @type {!Array.<!sre.SemanticTree.Node>} */ (split.head)),
      prefix);
  if (!split.div) {
    return node;
  }
  return this.makeOperationsTree_(split.tail, node, split.div);
};


/**
 * Recursively constructs syntax tree with operator precedence from a list nodes
 * given a initial root node.
 * @param {!Array.<sre.SemanticTree.Node>} nodes The list of nodes.
 * @param {!sre.SemanticTree.Node} root Initial tree.
 * @param {!sre.SemanticTree.Node} lastop Last operator that has not been
 * processed yet.
 * @param {Array.<sre.SemanticTree.Node>=} opt_prefixes Operator nodes that
 * will become prefix operation (or postfix in case they come after last
 * operand).
 * @return {!sre.SemanticTree.Node} The root node of the syntax tree.
 * @private
 */
sre.SemanticTree.prototype.makeOperationsTree_ = function(
    nodes, root, lastop, opt_prefixes) {
  var prefixes = opt_prefixes || [];

  if (nodes.length == 0) {
    // Left over prefixes become postfixes.
    prefixes.unshift(lastop);
    if (root.type == sre.SemanticAttr.Type.INFIXOP) {
      // We assume prefixes bind stronger than postfixes.
      var node = this.makePostfixNode_(
          // Here we know that the childNodes are not empty!
          /** @type {!sre.SemanticTree.Node} */ (root.childNodes.pop()),
          prefixes);
      root.appendChild_(node);
      return root;
    }
    return this.makePostfixNode_(root, prefixes);
  }

  var split = sre.SemanticTree.sliceNodes_(
      nodes, sre.SemanticTree.isOperator_);

  if (split.head.length == 0) {
    prefixes.push(split.div);
    return this.makeOperationsTree_(split.tail, root, lastop, prefixes);
  }

  var node = this.makePrefixNode_(
      this.makeImplicitNode_(split.head), prefixes);
  var newNode = this.appendOperand_(root, lastop, node);
  if (!split.div) {
    return newNode;
  }

  return this.makeOperationsTree_(split.tail, newNode, split.div, []);
};


// TODO (sorge) The following four functions could be combined into
// a single one. Currently it is clearer the way it is, though.
/**
 * Appends an operand at the right place in an operator tree.
 * @param {!sre.SemanticTree.Node} root The operator tree.
 * @param {!sre.SemanticTree.Node} op The operator node.
 * @param {!sre.SemanticTree.Node} node The node to be added.
 * @return {!sre.SemanticTree.Node} The modified root node.
 * @private
 */
sre.SemanticTree.prototype.appendOperand_ = function(root, op, node) {
  // In general our operator tree will have the form that additions and
  // subtractions are stacked, while multiplications are subordinate.
  if (root.type != sre.SemanticAttr.Type.INFIXOP) {
    return this.makeInfixNode_([root, node], op);
  }
  if (this.appendExistingOperator_(root, op, node)) {
    return root;
  }
  return op.role == sre.SemanticAttr.Role.MULTIPLICATION ?
      this.appendMultiplicativeOp_(root, op, node) :
      this.appendAdditiveOp_(root, op, node);
};


/**
 * Appends a multiplicative operator and operand.
 * @param {!sre.SemanticTree.Node} root The root node.
 * @param {!sre.SemanticTree.Node} op The operator node.
 * @param {!sre.SemanticTree.Node} node The operand node to be added.
 * @return {!sre.SemanticTree.Node} The modified root node.
 * @private
 */
sre.SemanticTree.prototype.appendMultiplicativeOp_ = function(root, op, node) {
  // This ensures that implicit nodes stay together, which is probably what
  // we want.
  if (root.role == sre.SemanticAttr.Role.IMPLICIT) {
    return this.makeInfixNode_([root, node], op);
  }
  var lastRoot = root;
  var lastChild = root.childNodes[root.childNodes.length - 1];
  while (lastChild && lastChild.type == sre.SemanticAttr.Type.INFIXOP) {
    lastRoot = lastChild;
    lastChild = lastRoot.childNodes[root.childNodes.length - 1];
  }
  var newNode = this.makeInfixNode_([lastRoot.childNodes.pop(), node], op);
  lastRoot.appendChild_(newNode);
  return root;
};


/**
 * Appends an additive/substractive operator and operand.
 * @param {!sre.SemanticTree.Node} root The old root node.
 * @param {!sre.SemanticTree.Node} op The operator node.
 * @param {!sre.SemanticTree.Node} node The operand node to be added.
 * @return {!sre.SemanticTree.Node} The new root node.
 * @private
 */
sre.SemanticTree.prototype.appendAdditiveOp_ = function(root, op, node) {
  return this.makeInfixNode_([root, node], op);
};


/**
 * Adds an operand to an operator node if it is the continuation of an existing
 * operation.
 * @param {!sre.SemanticTree.Node} root The root node.
 * @param {!sre.SemanticTree.Node} op The operator node.
 * @param {!sre.SemanticTree.Node} node The operand node to be added.
 * @return {boolean} True if operator was successfully appended.
 * @private
 */
sre.SemanticTree.prototype.appendExistingOperator_ = function(root, op, node) {
  if (!root || root.type != sre.SemanticAttr.Type.INFIXOP ||
      // This ensures that implicit nodes stay together, which is probably what
      // we want.
      root.role === sre.SemanticAttr.Role.IMPLICIT) {
    return false;
  }
  if (root.contentNodes[0].equals(op)) {
    root.appendContentNode_(op);
    root.appendChild_(node);
    return true;
  }
  return this.appendExistingOperator_(
      // Again, if this is an INFIXOP node, we know it has a child!
      /** @type {!sre.SemanticTree.Node} */
      (root.childNodes[root.childNodes.length - 1]),
      op, node);
};


// TODO (sorge) The following procedure needs a rational reconstruction. It
// contains a number of similar cases which should be combined.
/**
 * Combines delimited expressions in a list of nodes.
 *
 * The basic idea of the heuristic is as follows:
 * 1. Opening and closing delimiters are matched regardless of the actual shape
 *    of the fence. These are turned into fenced nodes.
 * 2. Neutral fences are matched only with neutral fences of the same shape.
 * 3. For a collection of unmatched neutral fences we try to get a maximum
 *    number of matching fences. E.g. || a|b || would be turned into a fenced
 *    node with fences || and content a|b.
 * 4. Any remaining unmatched delimiters are turned into punctuation nodes.
 * @param {!Array.<!sre.SemanticTree.Node>} nodes The list of nodes.
 * @return {!Array.<!sre.SemanticTree.Node>} The new list of nodes.
 * @private
 */
sre.SemanticTree.prototype.getFencesInRow_ = function(nodes) {
  var partition = sre.SemanticTree.partitionNodes_(
      nodes,
      sre.SemanticTree.isFence_);
  partition = sre.SemanticTree.purgeFences_(partition);
  var felem = partition.comp.shift();
  return this.processFences_(partition.rel, partition.comp, [], [felem]);
};


/**
 * Recursively processes a list of nodes and combines all the fenced expressions
 * into single nodes. It also processes singular fences, building expressions
 * that are only fenced left or right.
 * @param {!Array.<sre.SemanticTree.Node>} fences FIFO queue of fence nodes.
 * @param {!Array.<Array.<sre.SemanticTree.Node>>} content FIFO queue content
 *     between fences.
 * @param {!Array.<sre.SemanticTree.Node>} openStack LIFO stack of open fences.
 * @param {!Array.<!Array.<sre.SemanticTree.Node>>} contentStack LIFO stack of
 *     content between fences yet to be processed.
 * @return {!Array.<sre.SemanticTree.Node>} A list of nodes with all fenced
 *     expressions processed.
 * @private
 */
sre.SemanticTree.prototype.processFences_ = function(
    fences, content, openStack, contentStack) {
  // Base case 1: Everything is used up.
  if (fences.length == 0 && openStack.length == 0) {
    return contentStack[0];
  }
  var openPred = sre.SemanticTree.attrPred_('role', 'OPEN');
  // Base case 2: Only open and neutral fences are left on the stack.
  if (fences.length == 0) {
    // Basic idea:
    // - make punctuation nodes from open fences
    // - combine as many neutral fences as possible, if the are not separated by
    //   open fences.
    // The idea is to allow for things like case statements etc. and not bury
    // them inside a neutral fenced expression.
    //
    // 0. We process the list from left to right. Hence the first element on the
    //    content stack are actually left most elements in the expression.
    // 1. Slice at open fence.
    // 2. On tail optimize for neutral fences.
    // 3. Repeat until fence stack is exhausted.
    // Push rightmost elements onto the result.
    var result = contentStack.shift();
    while (openStack.length > 0) {
      if (openPred(openStack[0])) {
        var firstOpen = openStack.shift();
        sre.SemanticTree.fenceToPunct_(firstOpen);
        result.push(firstOpen);
      } else {
        var split = sre.SemanticTree.sliceNodes_(openStack, openPred);
        var cutLength = split.head.length - 1;
        var innerNodes = this.processNeutralFences_(
            split.head, contentStack.slice(0, cutLength));
        contentStack = contentStack.slice(cutLength);
        //var rightContent = contentStack.shift();
        result.push.apply(result, innerNodes);
        //result.push.apply(result, rightContent);
        if (split.div) {
          split.tail.unshift(split.div);
        }
        openStack = split.tail;
      }
      result.push.apply(result, contentStack.shift());
    }
    return result;
  }
  var lastOpen = openStack[openStack.length - 1];
  var firstRole = fences[0].role;
  // General opening case.
  // Either we have an open fence.
  if (firstRole == sre.SemanticAttr.Role.OPEN ||
      // Or we have a neutral fence that does not have a counter part.
          (firstRole == sre.SemanticAttr.Role.NEUTRAL &&
              (!lastOpen ||
               // COMPARISON (neutral fences)
                  fences[0].textContent != lastOpen.textContent))) {
    openStack.push(fences.shift());
    contentStack.push(content.shift());
    return this.processFences_(fences, content, openStack, contentStack);
  }
  // General closing case.
  if (lastOpen && (
      // Closing fence for some opening fence.
      (firstRole == sre.SemanticAttr.Role.CLOSE &&
          lastOpen.role == sre.SemanticAttr.Role.OPEN) ||
      // Neutral fence with exact counter part.
      (firstRole == sre.SemanticAttr.Role.NEUTRAL &&
       // COMPARISON (neutral fences)
          fences[0].textContent == lastOpen.textContent))) {
    var fenced = this.makeHorizontalFencedNode_(
        openStack.pop(), fences.shift(), contentStack.pop());
    contentStack.push(contentStack.pop().concat([fenced], content.shift()));
    return this.processFences_(fences, content, openStack, contentStack);
  }
  // Closing with a neutral fence on the stack.
  if (lastOpen && firstRole == sre.SemanticAttr.Role.CLOSE &&
      lastOpen.role == sre.SemanticAttr.Role.NEUTRAL &&
          openStack.some(openPred)) {
    // Steps of the algorithm:
    // 1. Split list at right most opening bracket.
    // 2. Cut content list at corresponding length.
    // 3. Optimise the neutral fences.
    // 4. Make fenced node.
    //
    // Careful, this reverses openStack!
    var split = sre.SemanticTree.sliceNodes_(openStack, openPred, true);
    // We know that
    // (a) div & tail exist,
    // (b) all are combined in this step into a single fenced node,
    // (c) head is the new openStack,
    // (d) the new contentStack is remainder of contentStack + new fenced node +
    // shift of content.
    var rightContent = contentStack.pop();
    var cutLength = contentStack.length - split.tail.length + 1;
    var innerNodes = this.processNeutralFences_(
        split.tail, contentStack.slice(cutLength));
    contentStack = contentStack.slice(0, cutLength);
    var fenced = this.makeHorizontalFencedNode_(
        split.div, fences.shift(),
        contentStack.pop().concat(innerNodes, rightContent));
    contentStack.push(contentStack.pop().concat([fenced], content.shift()));
    return this.processFences_(fences, content, split.head, contentStack);
  }
  // Final Case: A singular closing fence.
  // We turn the fence into a punctuation.
  var fenced = fences.shift();
  sre.SemanticTree.fenceToPunct_(fenced);
  contentStack.push(contentStack.pop().concat([fenced], content.shift()));
  return this.processFences_(fences, content, openStack, contentStack);
};


// TODO (sorge) The following could be done with linear programming.
/**
 * Trys to combine neutral fences as much as possible.
 * @param {!Array.<!sre.SemanticTree.Node>} fences A list of neutral fences.
 * @param {!Array.<!Array.<sre.SemanticTree.Node>>} content Intermediate
 *     content. Observe that |content| = |fences| - 1
 * @return {!Array.<sre.SemanticTree.Node>} List of node with fully fenced
 *     nodes.
 * @private
 */
sre.SemanticTree.prototype.processNeutralFences_ = function(fences, content) {
  if (fences.length == 0) {
    return fences;
  }
  if (fences.length == 1) {
    sre.SemanticTree.fenceToPunct_(fences[0]);
    return fences;
  }
  var firstFence = fences.shift();
  var split = sre.SemanticTree.sliceNodes_(
      // COMPARISON (neutral fences)
      fences, function(x) {return x.textContent == firstFence.textContent;});
  if (!split.div) {
    sre.SemanticTree.fenceToPunct_(firstFence);
    var restContent = content.shift();
    restContent.unshift(firstFence);
    return restContent.concat(this.processNeutralFences_(fences, content));
  }
  var newContent = this.combineFencedContent_(
      firstFence, split.div, split.head, content);
  if (split.tail.length > 0) {
    var leftContent = newContent.shift();
    var result = this.processNeutralFences_(split.tail, newContent);
    return leftContent.concat(result);
  }
  return newContent[0];
};


/**
 * Combines nodes framed by two matching fences using the given content.
 * Example: leftFence: [, rightFence: ], midFences: |, |
 *          content: c1, c2, c3, c4, ... cn
 *          return: [c1 | c2 | c3 ], c4, ... cn
 * @param {!sre.SemanticTree.Node} leftFence The left fence.
 * @param {!sre.SemanticTree.Node} rightFence The right fence.
 * @param {!Array.<sre.SemanticTree.Node>} midFences A list of intermediate
 *     fences.
 * @param {!Array.<!Array.<sre.SemanticTree.Node>>} content Intermediate
 *     content. Observe that |content| = |fences| - 1 + k where k >= 0 is the
 *     remainder.
 * @return {!Array.<!Array.<sre.SemanticTree.Node>>} List of content nodes
 *     where the first is the fully fenced node wrt. the given left and right
 *     fence.
 * @private
 */
sre.SemanticTree.prototype.combineFencedContent_ = function(
    leftFence, rightFence, midFences, content) {

  if (midFences.length == 0) {
    var fenced = this.makeHorizontalFencedNode_(
        leftFence, rightFence, content.shift());
    content.unshift(fenced);
    return content;
  }

  var leftContent = content.shift();
  var cutLength = midFences.length - 1;
  var midContent = content.slice(0, cutLength);
  content = content.slice(cutLength);
  var rightContent = content.shift();
  var innerNodes = this.processNeutralFences_(midFences, midContent);
  leftContent.push.apply(leftContent, innerNodes);
  leftContent.push.apply(leftContent, rightContent);
  var fenced = this.makeHorizontalFencedNode_(
      leftFence, rightFence, leftContent);
  if (content.length > 0) {
    content[0].unshift(fenced);
  } else {
    content = [[fenced]];
  }
  return content;
};


/**
 * Rewrite fences into punctuation. This is done with any "leftover" fence.
 * @param {sre.SemanticTree.Node} fence Fence.
 * @private
 */
sre.SemanticTree.fenceToPunct_ = function(fence) {
  var newRole;
  switch (fence.role) {
    case sre.SemanticAttr.Role.NEUTRAL:
      newRole = sre.SemanticAttr.Role.VBAR;
      break;
    case sre.SemanticAttr.Role.OPEN:
      newRole = sre.SemanticAttr.Role.OPENFENCE;
      break;
    case sre.SemanticAttr.Role.CLOSE:
      newRole = sre.SemanticAttr.Role.CLOSEFENCE;
      break;
    default:
      return;
  }
  while (fence.embellished) {
    fence.embellished = sre.SemanticAttr.Type.PUNCTUATION;
    fence.role = newRole;
    fence = fence.childNodes[0];
  }
  fence.type = sre.SemanticAttr.Type.PUNCTUATION;
  fence.role = newRole;
};


/**
 * Create a fenced node.
 * @param {sre.SemanticTree.Node} ofence Opening fence.
 * @param {sre.SemanticTree.Node} cfence Closing fence.
 * @param {!Array.<sre.SemanticTree.Node>} content The content
 *     between the fences.
 * @return {!sre.SemanticTree.Node} The new node.
 * @private
 */
sre.SemanticTree.prototype.makeHorizontalFencedNode_ = function(
    ofence, cfence, content) {
  var childNode = this.processRow_(content);
  var newNode = this.makeBranchNode_(
      sre.SemanticAttr.Type.FENCED, [childNode], [ofence, cfence]);
  if (ofence.role == sre.SemanticAttr.Role.OPEN) {
    newNode.role = sre.SemanticAttr.Role.LEFTRIGHT;
  } else {
    newNode.role = ofence.role;
  }
  return sre.SemanticTree.rewriteFencedNode_(newNode);
};


/**
 * Combines sequences of punctuated expressions in a list of nodes.
 * @param {!Array.<sre.SemanticTree.Node>} nodes The list of nodes.
 * @return {!Array.<sre.SemanticTree.Node>} The new list of nodes.
 * @private
 */
sre.SemanticTree.prototype.getPunctuationInRow_ = function(nodes) {
  // For now we just make a punctuation node with a particular role. This is
  // similar to an mrow. The only exception are ellipses, which we assume to be
  // in lieu of identifiers.
  // In addition we keep the single punctuation nodes as content.
  var partition = sre.SemanticTree.partitionNodes_(
      nodes, function(x) {
        return sre.SemanticTree.isPunctuation_(x) &&
            !sre.SemanticTree.attrPred_('role', 'ELLIPSIS')(x);});
  if (partition.rel.length == 0) {
    return nodes;
  }
  var newNodes = [];
  var firstComp = partition.comp.shift();
  if (firstComp.length > 0) {
    newNodes.push(this.processRow_(firstComp));
  }
  var relCounter = 0;
  while (partition.comp.length > 0) {
    newNodes.push(partition.rel[relCounter++]);
    firstComp = partition.comp.shift();
    if (firstComp.length > 0) {
      newNodes.push(this.processRow_(firstComp));
    }
  }
  return [this.makePunctuatedNode_(newNodes, partition.rel)];
};


/**
 * Create a punctuated node.
 * @param {!Array.<!sre.SemanticTree.Node>} nodes List of all nodes separated
 * by punctuations.
 * @param {!Array.<!sre.SemanticTree.Node>} punctuations List of all separating
 * punctations. Observe that punctations is a subset of nodes.
 * @return {!sre.SemanticTree.Node}
 * @private
 */
sre.SemanticTree.prototype.makePunctuatedNode_ = function(
    nodes, punctuations) {
  var newNode = this.makeBranchNode_(
      sre.SemanticAttr.Type.PUNCTUATED, nodes, punctuations);
  if (punctuations.length == nodes.length) {
    var firstRole = punctuations[0].role;
    if (firstRole != sre.SemanticAttr.Role.UNKNOWN &&
        punctuations.every(function(punct) {return punct.role == firstRole;})) {
      newNode.role = firstRole;
      return newNode;
    }
  }
  if (punctuations.length == 1 &&
      nodes[0].type == sre.SemanticAttr.Type.PUNCTUATION) {
    newNode.role = sre.SemanticAttr.Role.STARTPUNCT;
  } else if (punctuations.length == 1 &&
      nodes[nodes.length - 1].type == sre.SemanticAttr.Type.PUNCTUATION) {
    newNode.role = sre.SemanticAttr.Role.ENDPUNCT;
  } else if (punctuations.every(sre.SemanticTree.attrPred_('role', 'DUMMY'))) {
    newNode.role = sre.SemanticAttr.Role.TEXT;
  } else {
    newNode.role = sre.SemanticAttr.Role.SEQUENCE;
  }
  return newNode;
};


/**
 * Create an dummy punctuated node.
 * @param {!Array.<!sre.SemanticTree.Node>} children The child nodes to be
 *     separated by invisible comma.
 * @return {!sre.SemanticTree.Node} The new node.
 * @private
 */
sre.SemanticTree.prototype.makeDummyNode_ = function(children) {
  var commata = this.makeMultipleContentNodes_(
      children.length - 1, sre.SemanticAttr.invisibleComma());
  commata.forEach(function(comma) {comma.role = sre.SemanticAttr.Role.DUMMY;});
  return this.makePunctuatedNode_(children, commata);
};


/**
 * Creates a limit node from a sub/superscript or over/under node if the central
 * element is a big operator. Otherwise it creates the standard elements.
 * @param {string} mmlTag The tag name of the original node.
 * @param {!Array.<!sre.SemanticTree.Node>} children The children of the
 *     original node.
 * @return {!sre.SemanticTree.Node} The newly created limit node.
 * @private
 */
sre.SemanticTree.prototype.makeLimitNode_ = function(mmlTag, children) {
  var center = children[0];
  var isFunction = sre.SemanticTree.attrPred_('type', 'FUNCTION')(center);
  // TODO (sorge) Put this into a single function.
  var isLimit = sre.SemanticTree.attrPred_('type', 'LARGEOP')(center) ||
      sre.SemanticTree.attrPred_('type', 'LIMBOTH')(center) ||
      sre.SemanticTree.attrPred_('type', 'LIMLOWER')(center) ||
      sre.SemanticTree.attrPred_('type', 'LIMUPPER')(center) ||
      (isFunction && sre.SemanticTree.attrPred_('role', 'LIMFUNC')(center));
  var type = sre.SemanticAttr.Type.UNKNOWN;
  // TODO (sorge) Make use of the difference in information on sub vs under etc.
  if (isLimit) {
    switch (mmlTag) {
      case 'MSUB':
      case 'MUNDER':
        type = sre.SemanticAttr.Type.LIMLOWER;
        break;
      case 'MSUP':
      case 'MOVER':
        type = sre.SemanticAttr.Type.LIMUPPER;
        break;
      case 'MSUBSUP':
      case 'MUNDEROVER':
        type = sre.SemanticAttr.Type.LIMBOTH;
        break;
    }
  } else {
    switch (mmlTag) {
      case 'MSUB':
        type = sre.SemanticAttr.Type.SUBSCRIPT;
        break;
      case 'MSUP':
        type = sre.SemanticAttr.Type.SUPERSCRIPT;
        break;
      case 'MSUBSUP':
        var innerNode = this.makeBranchNode_(sre.SemanticAttr.Type.SUBSCRIPT,
            [center, children[1]], []);
        innerNode.role = sre.SemanticAttr.Role.SUBSUP;
        children = [innerNode, children[2]];
        type = sre.SemanticAttr.Type.SUPERSCRIPT;
        break;
      // TODO (sorge) Refactor the following.
      case 'MOVER':
        type = sre.SemanticAttr.Type.OVERSCORE;
        if (sre.SemanticTree.isAccent_(children[1])) {
          children[1].role = sre.SemanticAttr.Role.OVERACCENT;
        }
        break;
      case 'MUNDER':
        type = sre.SemanticAttr.Type.UNDERSCORE;
        if (sre.SemanticTree.isAccent_(children[1])) {
          children[1].role = sre.SemanticAttr.Role.UNDERACCENT;
        }
        break;
      case 'MUNDEROVER':
      default:
        var underAccent = sre.SemanticTree.isAccent_(children[1]);
        var overAccent = sre.SemanticTree.isAccent_(children[2]);
        if (underAccent) {
          children[1].role = sre.SemanticAttr.Role.UNDERACCENT;
        }
        if (overAccent) {
          children[2].role = sre.SemanticAttr.Role.OVERACCENT;
        }
        if (overAccent && !underAccent) {
          innerNode = this.makeBranchNode_(sre.SemanticAttr.Type.OVERSCORE,
                                           [center, children[2]], []);
          innerNode.role = center.role;
          children = [innerNode, children[1]];
          type = sre.SemanticAttr.Type.UNDERSCORE;
        } else {
          innerNode = this.makeBranchNode_(sre.SemanticAttr.Type.UNDERSCORE,
                                           [center, children[1]], []);
          innerNode.role = center.role;
          children = [innerNode, children[2]];
          type = sre.SemanticAttr.Type.OVERSCORE;
        }
        break;
    }
  }
  var newNode = this.makeBranchNode_(type, children, []);
  var embellished = sre.SemanticTree.isEmbellished_(center);
  if (innerNode) {
    innerNode.embellished = embellished;
  }
  newNode.embellished = embellished;
  newNode.role = center.role;
  return newNode;
};


/**
 * Checks whether a character can be considered as accent.
 * @param {!sre.SemanticTree.Node} node The node to be tested.
 * @return {boolean} True if the node is a punctuation, fence or operator.
 * @private
 */
sre.SemanticTree.isAccent_ = function(node) {
  return sre.SemanticTree.attrPred_('type', 'FENCE')(node) ||
      sre.SemanticTree.attrPred_('type', 'PUNCTUATION')(node) ||
      sre.SemanticTree.attrPred_('type', 'OPERATOR')(node) ||
      sre.SemanticTree.attrPred_('type', 'RELATION')(node) ||
      // TODO (sorge) Simplify this once meaning of all characters is fully
      // defined.
      (sre.SemanticTree.attrPred_('type', 'IDENTIFIER')(node) &&
      sre.SemanticTree.attrPred_('role', 'UNKNOWN')(node) &&
      !node.textContent.match(new RegExp(
         (sre.SemanticAttr.getInstance()).allLetters.join('|'))));
};


/**
 * Recursive method to accumulate function expressions.
 *
 * The idea is to process functions in a row from left to right combining them
 * with their arguments. Thereby we take the notion of a function rather broadly
 * as a functional expressions that consists of a prefix and some arguments.
 * In particular we distinguish four types of functional expressions:
 * - integral: Integral expression.
 * - bigop: A big operator expression like a sum.
 * - prefix: A well defined prefix function such as sin, cos or a limit
 *           functions like lim, max.
 * - simple: An expression consisting of letters that are potentially a function
 *           symbol. If we have an explicit function application symbol
 *           following the expression we turn into a prefix function. Otherwise
 *           we decide heuristically if we could have a function application.
 * @param {!Array.<sre.SemanticTree.Node>} restNodes The remainder list of
 *     nodes.
 * @param {!Array.<sre.SemanticTree.Node>=} opt_result The result node list.
 * @return {!Array.<!sre.SemanticTree.Node>} The fully processed list.
 * @private
 */
sre.SemanticTree.prototype.getFunctionsInRow_ = function(
    restNodes, opt_result) {
  var result = opt_result || [];
  // Base case.
  if (restNodes.length == 0) {
    return result;
  }
  var firstNode = /** @type {!sre.SemanticTree.Node} */ (restNodes.shift());
  var heuristic = sre.SemanticTree.classifyFunction_(firstNode, restNodes);
  // First node is not a function node.
  if (!heuristic) {
    result.push(firstNode);
    return this.getFunctionsInRow_(restNodes, result);
  }
  // Combine functions in the rest of the row.
  var processedRest = this.getFunctionsInRow_(restNodes, []);
  var newRest = this.getFunctionArgs_(firstNode, processedRest, heuristic);
  return result.concat(newRest);
};


/**
 * Classifies a function wrt. the heuristic that should be applied.
 * @param {!sre.SemanticTree.Node} funcNode The node to be classified.
 * @param {!Array.<sre.SemanticTree.Node>} restNodes The remainder list of
 *     nodes. They can be useful to look ahead if there is an explicit function
 *     application. If there is one, it will be destructively removed!
 * @return {!string} The string specifying the heuristic.
 * @private
 */
sre.SemanticTree.classifyFunction_ = function(funcNode, restNodes) {
  //  We do not allow double function application. This is not lambda calculus!
  if (funcNode.type == sre.SemanticAttr.Type.APPL ||
      funcNode.type == sre.SemanticAttr.Type.BIGOP ||
      funcNode.type == sre.SemanticAttr.Type.INTEGRAL) {
    return '';
  }
  // Find and remove explicit function applications.
  // We now treat funcNode as a prefix function, regardless of what its actual
  // content is.
  if (restNodes[0] &&
      restNodes[0].textContent == sre.SemanticAttr.functionApplication()) {
    // Remove explicit function application. This is destructive on the
    // underlying list.
    // TODO (sorge) This should not be distructive!
    restNodes.shift();
    var role = sre.SemanticAttr.Role.SIMPLEFUNC;
    if (funcNode.role === sre.SemanticAttr.Role.PREFIXFUNC ||
        funcNode.role === sre.SemanticAttr.Role.LIMFUNC) {
      role = funcNode.role;
    }
    sre.SemanticTree.propagateFunctionRole_(funcNode, role);
    return 'prefix';
  }
  switch (funcNode.role) {
    case sre.SemanticAttr.Role.INTEGRAL:
      return 'integral';
      break;
    case sre.SemanticAttr.Role.SUM:
      return 'bigop';
      break;
    case sre.SemanticAttr.Role.PREFIXFUNC:
    case sre.SemanticAttr.Role.LIMFUNC:
      return 'prefix';
      break;
    default:
      if (funcNode.type == sre.SemanticAttr.Type.IDENTIFIER ||
          funcNode.role == sre.SemanticAttr.Role.LATINLETTER ||
          funcNode.role == sre.SemanticAttr.Role.GREEKLETTER ||
          funcNode.role == sre.SemanticAttr.Role.OTHERLETTER) {
        return 'simple';
      }
  }
  return '';
};


/**
 * Propagates a function role in a node.
 * @param {sre.SemanticTree.Node} funcNode The node whose role is to be
 *     rewritten.
 * @param {sre.SemanticAttr.Role} tag The function role to be inserted.
 * @private
 */
sre.SemanticTree.propagateFunctionRole_ = function(funcNode, tag) {
  if (funcNode) {
    if (!sre.SemanticTree.attrPred_('role', 'SUBSUP')(funcNode)) {
      funcNode.role = tag;
    }
    sre.SemanticTree.propagateFunctionRole_(funcNode.childNodes[0], tag);
  }
};


/**
 * Computes the arguments for a function from a list of nodes depending on the
 * given heuristic.
 * @param {!sre.SemanticTree.Node} func A function node.
 * @param {!Array.<sre.SemanticTree.Node>} rest List of nodes to choose
 *     arguments from.
 * @param {string} heuristic The heuristic to follow.
 * @return {!Array.<!sre.SemanticTree.Node>} The function and the remainder of
 *     the rest list.
 * @private
 */
sre.SemanticTree.prototype.getFunctionArgs_ = function(func, rest, heuristic) {
  switch (heuristic) {
    case 'integral':
      var components = this.getIntegralArgs_(rest);
      var integrand = this.processRow_(components.integrand);
      var funcNode = this.makeIntegralNode_(func, integrand, components.intvar);
      components.rest.unshift(funcNode);
      return components.rest;
      break;
    case 'prefix':
      if (rest[0] && rest[0].type == sre.SemanticAttr.Type.FENCED) {
        funcNode = this.makeFunctionNode_(
            func, /** @type {!sre.SemanticTree.Node} */ (rest.shift()));
        rest.unshift(funcNode);
        return rest;
      }
    case 'bigop':
      var partition = sre.SemanticTree.sliceNodes_(
          rest, sre.SemanticTree.prefixFunctionBoundary_);
      if (!partition.head.length) {
        rest.unshift(func);
        return rest;
      }
      var arg = this.processRow_(partition.head);
      if (heuristic == 'prefix') {
        funcNode = this.makeFunctionNode_(func, arg);
      } else {
        funcNode = this.makeBigOpNode_(func, arg);
      }
      if (partition.div) {
        partition.tail.unshift(partition.div);
      }
      partition.tail.unshift(funcNode);
      return partition.tail;
      break;
    case 'simple':
      if (rest.length == 0) {
        return [func];
      }
      var firstArg = rest[0];
      if (firstArg.type == sre.SemanticAttr.Type.FENCED &&
          firstArg.role != sre.SemanticAttr.Role.NEUTRAL &&
          this.simpleFunctionHeuristic_(firstArg)) {
        sre.SemanticTree.propagateFunctionRole_(
            func, sre.SemanticAttr.Role.SIMPLEFUNC);
        funcNode = this.makeFunctionNode_(
            func, /** @type {!sre.SemanticTree.Node} */ (rest.shift()));
        rest.unshift(funcNode);
        return rest;
      }
      rest.unshift(func);
      return rest;
      break;
  }
};


/**
 * Tail recursive function to obtain integral arguments.
 * @param {!Array.<sre.SemanticTree.Node>} nodes List of nodes to take
 * arguments from.
 * @param {Array.<sre.SemanticTree.Node>=} opt_args List of integral arguments.
 * @return {{integrand: !Array.<sre.SemanticTree.Node>,
 *     intvar: sre.SemanticTree.Node,
 *     rest: !Array.<sre.SemanticTree.Node>}}
 *     Result split into integrand, integral variable and the remaining
 *     elements.
 * @private
 */
sre.SemanticTree.prototype.getIntegralArgs_ = function(nodes, opt_args) {
  var args = opt_args || [];
  if (nodes.length == 0) {
    return {integrand: args, intvar: null, rest: nodes};
  }
  var firstNode = nodes[0];
  if (sre.SemanticTree.generalFunctionBoundary_(firstNode)) {
    return {integrand: args, intvar: null, rest: nodes};
  }
  if (sre.SemanticTree.integralDxBoundarySingle_(firstNode)) {
    return {integrand: args, intvar: firstNode, rest: nodes.slice(1)};
  }
  if (nodes[1] && sre.SemanticTree.integralDxBoundary_(firstNode, nodes[1])) {
    var comma = this.makeContentNode_(sre.SemanticAttr.invisibleComma());
    var intvar = this.makePunctuatedNode_(
        [firstNode, comma, nodes[1]], [comma]);
    intvar.role = sre.SemanticAttr.Role.INTEGRAL;
    return {integrand: args, intvar: intvar, rest: nodes.slice(2)};
  }
  args.push(nodes.shift());
  return this.getIntegralArgs_(nodes, args);
};


/**
 * Create a function node.
 * @param {!sre.SemanticTree.Node} func The function operator.
 * @param {!sre.SemanticTree.Node} arg The argument.
 * @return {!sre.SemanticTree.Node} The new function node.
 * @private
 */
sre.SemanticTree.prototype.makeFunctionNode_ = function(func, arg) {
  var applNode = this.makeContentNode_(sre.SemanticAttr.functionApplication());
  applNode.type = sre.SemanticAttr.Type.PUNCTUATION;
  applNode.role = sre.SemanticAttr.Role.APPLICATION;
  var funcop = sre.SemanticTree.getFunctionOp_(
      func, function(node) {
        return sre.SemanticTree.attrPred_('type', 'FUNCTION')(node) ||
            (sre.SemanticTree.attrPred_('type', 'IDENTIFIER')(node) &&
             sre.SemanticTree.attrPred_('role', 'SIMPLEFUNC')(node));
      }
      );
  var newNode = this.makeBranchNode_(sre.SemanticAttr.Type.APPL, [func, arg],
      funcop ? [applNode, funcop] : [applNode]);
  newNode.role = func.role;
  return newNode;
};


/**
 * Create a big operator node.
 * @param {!sre.SemanticTree.Node} bigOp The big operator.
 * @param {!sre.SemanticTree.Node} arg The argument.
 * @return {!sre.SemanticTree.Node} The new big operator node.
 * @private
 */
sre.SemanticTree.prototype.makeBigOpNode_ = function(bigOp, arg) {
  var largeop = sre.SemanticTree.getFunctionOp_(
      bigOp, sre.SemanticTree.attrPred_('type', 'LARGEOP'));
  var newNode = this.makeBranchNode_(
      sre.SemanticAttr.Type.BIGOP, [bigOp, arg], largeop ? [largeop] : []);
  newNode.role = bigOp.role;
  return newNode;
};


/**
 * Create an integral node. It has three children: integral, integrand and
 * integration variable. The latter two can be omitted.
 * @param {!sre.SemanticTree.Node} integral The integral operator.
 * @param {sre.SemanticTree.Node} integrand The integrand.
 * @param {sre.SemanticTree.Node} intvar The integral variable.
 * @return {!sre.SemanticTree.Node} The new integral node.
 * @private
 */
sre.SemanticTree.prototype.makeIntegralNode_ = function(
    integral, integrand, intvar) {
  integrand = integrand || this.makeEmptyNode_();
  intvar = intvar || this.makeEmptyNode_();
  var largeop = sre.SemanticTree.getFunctionOp_(
      integral, sre.SemanticTree.attrPred_('type', 'LARGEOP'));
  var newNode = this.makeBranchNode_(sre.SemanticAttr.Type.INTEGRAL,
      [integral, integrand, intvar], largeop ? [largeop] : []);
  newNode.role = integral.role;
  return newNode;
};


/**
 * Finds the function operator in a partial semantic tree if it exists.
 * @param {!sre.SemanticTree.Node} tree The partial tree.
 * @param {!function(sre.SemanticTree.Node): boolean} pred Predicate for the
 *    function operator.
 * @return {sre.SemanticTree.Node} The function operator.
 * @private
 */
sre.SemanticTree.getFunctionOp_ = function(tree, pred) {
  if (pred(tree)) {
    return tree;
  }
  for (var i = 0, child; child = tree.childNodes[i]; i++) {
    var op = sre.SemanticTree.getFunctionOp_(child, pred);
    if (op) {
      return op;
    }
  }
  return null;
};


/**
 * Predicate implementing the boundary criteria for simple functions:
 *
 * @param {!sre.SemanticTree.Node} node A semantic node of type fenced.
 * @return {boolean} True if the node meets the boundary criteria.
 * @private
 */
sre.SemanticTree.prototype.simpleFunctionHeuristic_ = function(node) {
  var children = node.childNodes;
  if (children.length == 0) {
    return true;
  }
  if (children.length > 1) {
    return false;
  }
  var child = children[0];
  if (child.type == sre.SemanticAttr.Type.INFIXOP) {
    if (child.role != sre.SemanticAttr.Role.IMPLICIT) {
      return false;
    }
    if (child.childNodes.some(sre.SemanticTree.attrPred_('type', 'INFIXOP'))) {
      return false;
    }
  }
  return true;
};


/**
 * Predicate implementing the boundary criteria for prefix functions and big
 * operators:
 * 1. an explicit operator,
 * 2. a relation symbol, or
 * 3. some punctuation.
 * @param {sre.SemanticTree.Node} node A semantic node.
 * @return {boolean} True if the node meets the boundary criteria.
 * @private
 */
sre.SemanticTree.prefixFunctionBoundary_ = function(node) {
  return sre.SemanticTree.isOperator_(node) ||
      sre.SemanticTree.generalFunctionBoundary_(node);
};


/**
 * Predicate implementing the boundary criteria for integrals dx on two nodes.
 * @param {sre.SemanticTree.Node} firstNode A semantic node.
 * @param {sre.SemanticTree.Node} secondNode The direct neighbour of first
 *     Node.
 * @return {boolean} True if the second node exists and the first node is a 'd'.
 * @private
 */
sre.SemanticTree.integralDxBoundary_ = function(
    firstNode, secondNode) {
  return !!secondNode &&
      sre.SemanticTree.attrPred_('type', 'IDENTIFIER')(secondNode) &&
          sre.SemanticAttr.isCharacterD(firstNode.textContent);
};


/**
 * Predicate implementing the boundary criteria for integrals dx on a single
 * node.
 * @param {sre.SemanticTree.Node} node A semantic node.
 * @return {boolean} True if the node meets the boundary criteria.
 * @private
 */
sre.SemanticTree.integralDxBoundarySingle_ = function(node) {
  if (sre.SemanticTree.attrPred_('type', 'IDENTIFIER')(node)) {
    var firstChar = node.textContent[0];
    return firstChar && node.textContent[1] &&
        sre.SemanticAttr.isCharacterD(firstChar);
  }
  return false;
};


/**
 * Predicate implementing the general boundary criteria for function operators:
 * 1. a relation symbol,
 * 2. some punctuation.
 * @param {sre.SemanticTree.Node} node A semantic node.
 * @return {boolean} True if the node meets the boundary criteria.
 * @private
 */
sre.SemanticTree.generalFunctionBoundary_ = function(node) {
  return sre.SemanticTree.isRelation_(node) ||
      sre.SemanticTree.isPunctuation_(node);
};


/**
 * Rewrites tables into matrices or case statements in a list of nodes.
 * @param {!Array.<!sre.SemanticTree.Node>} nodes List of nodes to rewrite.
 * @return {!Array.<!sre.SemanticTree.Node>} The new list of nodes.
 * @private
 */
sre.SemanticTree.prototype.processTablesInRow_ = function(nodes) {
  // First we process all matrices:
  var partition = sre.SemanticTree.partitionNodes_(
      nodes, sre.SemanticTree.tableIsMatrixOrVector_);
  var result = [];
  for (var i = 0, matrix; matrix = partition.rel[i]; i++) {
    result = result.concat(partition.comp.shift());
    result.push(this.tableToMatrixOrVector_(matrix));
  }
  result = result.concat(partition.comp.shift());
  // Process the remaining tables for cases.
  partition = sre.SemanticTree.partitionNodes_(
      result, sre.SemanticTree.isTableOrMultiline_);
  result = [];
  for (var i = 0, table; table = partition.rel[i]; i++) {
    var prevNodes = partition.comp.shift();
    if (sre.SemanticTree.tableIsCases_(table, prevNodes)) {
      this.tableToCases_(
          table, /** @type {!sre.SemanticTree.Node} */ (prevNodes.pop()));
    }
    result = result.concat(prevNodes);
    result.push(table);
  }
  return result.concat(partition.comp.shift());
};


/**
 * Decides if a node is a table or multiline element.
 * @param {sre.SemanticTree.Node} node A node.
 * @return {boolean} True if node is either table or multiline.
 * @private
 */
sre.SemanticTree.isTableOrMultiline_ = function(node) {
  return !!node && (sre.SemanticTree.attrPred_('type', 'TABLE')(node) ||
      sre.SemanticTree.attrPred_('type', 'MULTILINE')(node));
};


/**
 * Heuristic to decide if we have a matrix: An expression fenced on both sides
 * without any other content is considered a fenced node.
 * @param {sre.SemanticTree.Node} node A node.
 * @return {boolean} True if we believe we have a matrix.
 * @private
 */
sre.SemanticTree.tableIsMatrixOrVector_ = function(node) {
  return !!node && sre.SemanticTree.attrPred_('type', 'FENCED')(node) &&
      (sre.SemanticTree.attrPred_('role', 'LEFTRIGHT')(node) ||
       sre.SemanticTree.attrPred_('role', 'NEUTRAL')(node)) &&
          node.childNodes.length == 1 &&
              sre.SemanticTree.isTableOrMultiline_(node.childNodes[0]);
};


/**
 * Replaces a fenced node by a matrix or vector node and possibly specialises
 * it's role.
 * @param {!sre.SemanticTree.Node} node The fenced node to be rewritten.
 * @return {!sre.SemanticTree.Node} The matrix or vector node.
 * @private
 */
sre.SemanticTree.prototype.tableToMatrixOrVector_ = function(node) {
  var matrix = node.childNodes[0];
  sre.SemanticTree.attrPred_('type', 'MULTILINE')(matrix) ?
      this.tableToVector_(node) : this.tableToMatrix_(node);
  node.contentNodes.forEach(goog.bind(matrix.appendContentNode_, matrix));
  for (var i = 0, row; row = matrix.childNodes[i]; i++) {
    sre.SemanticTree.assignRoleToRow_(
        row, sre.SemanticTree.getComponentRoles_(matrix));
  }
  return matrix;
};


/**
 * Assigns a specialised roles to a vector node inside the given fenced node.
 * @param {!sre.SemanticTree.Node} node The fenced node containing the vector.
 * @private
 */
sre.SemanticTree.prototype.tableToVector_ = function(node) {
  var vector = node.childNodes[0];
  vector.type = sre.SemanticAttr.Type.VECTOR;
  if (vector.childNodes.length === 1) {
    this.tableToSquare_(node);
    return;
  }
  if (vector.childNodes.length === 2) {
    vector.role = sre.SemanticAttr.Role.BINOMIAL;
  }
};


/**
 * Assigns a specialised roles to a matrix node inside the given fenced node.
 * @param {!sre.SemanticTree.Node} node The fenced node containing the matrix.
 * @private
 */
sre.SemanticTree.prototype.tableToMatrix_ = function(node) {
  var matrix = node.childNodes[0];
  matrix.type = sre.SemanticAttr.Type.MATRIX;
  if (matrix.childNodes && matrix.childNodes.length > 0 &&
      matrix.childNodes[0].childNodes &&
      matrix.childNodes.length === matrix.childNodes[0].childNodes.length) {
    this.tableToSquare_(node);
    return;
  }
  if (matrix.childNodes && matrix.childNodes.length === 1) {
    matrix.role = sre.SemanticAttr.Role.ROWVECTOR;
  }
};


/**
 * Assigns a role to a square, fenced table.
 * @param {!sre.SemanticTree.Node} node The fenced node containing a square
 *     table.
 * @private
 */
sre.SemanticTree.prototype.tableToSquare_ = function(node) {
  var matrix = node.childNodes[0];
  if (sre.SemanticTree.attrPred_('role', 'NEUTRAL')(node)) {
    matrix.role = sre.SemanticAttr.Role.DETERMINANT;
    return;
  }
  matrix.role = sre.SemanticAttr.Role.SQUAREMATRIX;
};


/**
 * Cmoputes the role for the components of a matrix. It is either the role of
 * that matrix or its type.
 * @param {!sre.SemanticTree.Node} node The matrix or vector node.
 * @return {!sre.SemanticAttr.Role} The role to be assigned to the components.
 * @private
 */
sre.SemanticTree.getComponentRoles_ = function(node) {
  var role = node.role;
  if (role && role !== sre.SemanticAttr.Role.UNKNOWN) {
    return role;
  }
  return sre.SemanticAttr.Role[node.type.toUpperCase()] ||
      sre.SemanticAttr.Role.UNKNOWN;
};


/**
 * Heuristic to decide if we have a case statement: An expression with a
 * singular open fence before it.
 * @param {!sre.SemanticTree.Node} table A table node.
 * @param {!Array.<sre.SemanticTree.Node>} prevNodes A list of previous nodes.
 * @return {boolean} True if we believe we have a case statement.
 * @private
 */
sre.SemanticTree.tableIsCases_ = function(table, prevNodes) {
  return prevNodes.length > 0 &&
      sre.SemanticTree.attrPred_('role', 'OPENFENCE')(
          prevNodes[prevNodes.length - 1]);
};


/**
 * Makes case node out of a table and a fence.
 * @param {!sre.SemanticTree.Node} table The table containing the cases.
 * @param {!sre.SemanticTree.Node} openFence The left delimiter of the case
 *     statement.
 * @return {!sre.SemanticTree.Node} The cases node.
 * @private
 */
sre.SemanticTree.prototype.tableToCases_ = function(table, openFence) {
  for (var i = 0, row; row = table.childNodes[i]; i++) {
    sre.SemanticTree.assignRoleToRow_(row, sre.SemanticAttr.Role.CASES);
  }
  table.type = sre.SemanticAttr.Type.CASES;
  table.appendContentNode_(openFence);
  return table;
};


// TODO (sorge) This heuristic is very primitive. We could start reworking
// multilines, by combining all cells, semantically rewriting the entire line
// and see if there are any similarities. Alternatively, we could look for
// similarities in columns (e.g., single relation symbols, like equalities or
// inequalities in the same column could indicate an equation array).
/**
 * Heuristic to decide if we have a multiline formula. A table is considered a
 * multiline formula if it does not have any separate cells.
 * @param {!sre.SemanticTree.Node} table A table node.
 * @return {boolean} True if we believe we have a mulitline formula.
 * @private
 */
sre.SemanticTree.tableIsMultiline_ = function(table) {
  return table.childNodes.every(
      function(row) {
        var length = row.childNodes.length;
        return length <= 1;});
};


/**
 * Rewrites a table to multiline structure, simplifying it by getting rid of the
 * cell hierarchy level.
 * @param {!sre.SemanticTree.Node} table The node to be rewritten a multiline.
 * @private
 */
sre.SemanticTree.prototype.tableToMultiline_ = function(table) {
  table.type = sre.SemanticAttr.Type.MULTILINE;
  for (var i = 0, row; row = table.childNodes[i]; i++) {
    sre.SemanticTree.rowToLine_(row, sre.SemanticAttr.Role.MULTILINE);
  }
};


/**
 * Converts a row that only contains one cell into a single line.
 * @param {!sre.SemanticTree.Node} row The row to convert.
 * @param {sre.SemanticAttr.Role=} opt_role The new role for the line.
 * @private
 */
sre.SemanticTree.rowToLine_ = function(row, opt_role) {
  var role = opt_role || sre.SemanticAttr.Role.UNKNOWN;
  if (sre.SemanticTree.attrPred_('type', 'ROW')(row) &&
      row.childNodes.length == 1 &&
          sre.SemanticTree.attrPred_('type', 'CELL')(row.childNodes[0])) {
    row.type = sre.SemanticAttr.Type.LINE;
    row.role = role;
    row.childNodes = row.childNodes[0].childNodes;
  }
};


/**
 * Assign a row and its contained cells a new role value.
 * @param {!sre.SemanticTree.Node} row The row to be updated.
 * @param {!sre.SemanticAttr.Role} role The new role for the row and its cells.
 * @private
 */
sre.SemanticTree.assignRoleToRow_ = function(row, role) {
  if (sre.SemanticTree.attrPred_('type', 'LINE')(row)) {
    row.role = role;
    return;
  }
  if (sre.SemanticTree.attrPred_('type', 'ROW')(row)) {
    row.role = role;
    var cellPred = sre.SemanticTree.attrPred_('type', 'CELL');
    row.childNodes.forEach(function(cell) {
      if (cellPred(cell)) {
        cell.role = role;
      }
    });
  }
};


/**
 * Splits a list of nodes wrt. to a given predicate.
 * @param {Array.<sre.SemanticTree.Node>} nodes A list of nodes.
 * @param {!function(sre.SemanticTree.Node): boolean} pred Predicate for the
 *    partitioning relation.
 * @param {boolean=} opt_reverse If true slicing is done from the end.
 * @return {{head: !Array.<sre.SemanticTree.Node>,
 *           div: sre.SemanticTree.Node,
 *           tail: !Array.<sre.SemanticTree.Node>}} The split list.
 * @private
 */
sre.SemanticTree.sliceNodes_ = function(nodes, pred, opt_reverse) {
  if (opt_reverse) {
    nodes.reverse();
  }
  var head = [];
  for (var i = 0, node; node = nodes[i]; i++) {
    if (pred(node)) {
      if (opt_reverse) {
        return {head: nodes.slice(i + 1).reverse(),
          div: node,
          tail: head.reverse()};
      }
      return {head: head,
        div: node,
        tail: nodes.slice(i + 1)};
    }
    head.push(node);
  }
  if (opt_reverse) {
    return {head: [], div: null, tail: head.reverse()};
  }
  return {head: head, div: null, tail: []};
};


/**
 * Partitions a list of nodes wrt. to a given predicate. Effectively works like
 * a PER on the ordered set of nodes.
 * @param {!Array.<!sre.SemanticTree.Node>} nodes A list of nodes.
 * @param {!function(sre.SemanticTree.Node): boolean} pred Predicate for the
 *    partitioning relation.
 * @return {{rel: !Array.<sre.SemanticTree.Node>,
 *           comp: !Array.<!Array.<sre.SemanticTree.Node>>}}
 *    The partitioning given in terms of a collection of elements satisfying
 *    the predicate and a collection of complementary sets lying inbetween the
 *    related elements. Observe that we always have |comp| = |rel| + 1.
 *
 * Example: On input [a, r_1, b, c, r_2, d, e, r_3] where P(r_i) holds, we
 *    get as output: {rel: [r_1, r_2, r_3], comp: [[a], [b, c], [d, e], []].
 * @private
 */
sre.SemanticTree.partitionNodes_ = function(nodes, pred) {
  var restNodes = nodes;
  var rel = [];
  var comp = [];

  do {
    var result = sre.SemanticTree.sliceNodes_(restNodes, pred);
    comp.push(result.head);
    rel.push(result.div);
    restNodes = result.tail;
  } while (result.div);
  rel.pop();
  return {rel: rel, comp: comp};
};


/**
 * Constructs a predicate to check the semantic attribute of a node.
 * @param {!string} prop The property of a node.
 * @param {!string} attr The attribute.
 * @return {function(sre.SemanticTree.Node): boolean} The predicate.
 * @private
 */

sre.SemanticTree.attrPred_ = function(prop, attr) {
  var getAttr = function(prop) {
    switch (prop) {
      case 'role': return sre.SemanticAttr.Role[attr];
      case 'font': return sre.SemanticAttr.Font[attr];
      case 'embellished':
      case 'type':
      default: return sre.SemanticAttr.Type[attr];
    }
  };

  return function(node) {return node[prop] == getAttr(prop);};
};


/**
 * Process an mfenced node.
 * @param {!Element} mfenced The Mfenced node.
 * @param {!Array.<sre.SemanticTree.Node>} children List of already translated
 *     children.
 * @return {!sre.SemanticTree.Node} The semantic node.
 * @private
 */
sre.SemanticTree.prototype.processMfenced_ = function(mfenced, children) {
  var sepValue = sre.SemanticTree.getAttribute_(mfenced, 'separators', ',');
  var open = sre.SemanticTree.getAttribute_(mfenced, 'open', '(');
  var close = sre.SemanticTree.getAttribute_(mfenced, 'close', ')');
  if (sepValue && children.length > 0) {
    var separators = sre.MathUtil.nextSeparatorFunction(sepValue);
    var newChildren = [children.shift()];
    children.forEach(goog.bind(function(child) {
      newChildren.push(this.makeContentNode_(separators()));
      newChildren.push(child);
    }, this));
    children = newChildren;
  }
  // If both open and close are given, we assume those elements to be fences,
  // regardless of their initial semantic interpretation. However, if only one
  // of the fences is given we do not explicitly interfere with the semantic
  // interpretation. In other worde the mfence is ignored and the content is
  // interpreted as usual. The only effect of the mfence node here is that the
  // content will be interpreted into a single node.
  if (open && close) {
    return this.makeHorizontalFencedNode_(this.makeContentNode_(open),
                                          this.makeContentNode_(close),
                                          children);
  }
  if (open) {
    children.unshift(this.makeContentNode_(open));
  }
  if (close) {
    children.push(this.makeContentNode_(close));
  }
  return this.processRow_(children);
};


/**
 * Get an attribute from a node and provide a default if it does not exist.  It
 * returns null if attribute is empty string or whitespace only.
 * @param {!Element} node The node from which to retrieve the attribute.
 * @param {string} attr The attribute.
 * @param {string} def The default return value.
 * @return {?string} The value of the attribute or null.
 * @private
 */
sre.SemanticTree.getAttribute_ = function(node, attr, def) {
  if (!node.hasAttribute(attr)) {
    return def;
  }
  var value = node.getAttribute(attr);
  if (value.match(/^\s*$/)) {
    return null;
  }
  return value;
};


// TODO (sorge) Clean those predicates up!
/**
 * Compute the role of a number if it does not have one already.
 * @param {!sre.SemanticTree.Node} node The semantic tree node.
 * @private
 */
sre.SemanticTree.numberRole_ = function(node) {
  if (node.role !== sre.SemanticAttr.Role.UNKNOWN) {
    return;
  }
  var content = sre.SemanticUtil.splitUnicode(node.textContent);
  var meaning = content.map(sre.SemanticAttr.lookupMeaning);
  if (meaning.every(function(x) {
    return (x.type == sre.SemanticAttr.Type.NUMBER &&
            x.role == sre.SemanticAttr.Role.INTEGER) ||
        (x.type == sre.SemanticAttr.Type.PUNCTUATION &&
        x.role == sre.SemanticAttr.Role.COMMA);})) {
    node.role = sre.SemanticAttr.Role.INTEGER;
    return; }
  if (meaning.every(function(x) {
    return (x.type == sre.SemanticAttr.Type.NUMBER &&
            x.role == sre.SemanticAttr.Role.INTEGER) ||
        x.type == sre.SemanticAttr.Type.PUNCTUATION;})) {
    node.role = sre.SemanticAttr.Role.FLOAT;
    return; }
  node.role = sre.SemanticAttr.Role.OTHERNUMBER;
};


/**
 * Updates the font of a node if a single font can be determined.
 * @param {!sre.SemanticTree.Node} node The semantic tree node.
 * @private
 */
sre.SemanticTree.exprFont_ = function(node) {
  if (node.font !== sre.SemanticAttr.Font.UNKNOWN) {
    return;
  }
  var content = sre.SemanticUtil.splitUnicode(node.textContent);
  var meaning = content.map(sre.SemanticAttr.lookupMeaning);
  var singleFont = meaning.reduce(
      function(prev, curr) {
        if (!prev || !curr.font || curr.font == sre.SemanticAttr.Font.UNKNOWN ||
            curr.font == prev) {
          return prev;
        }
        if (prev == sre.SemanticAttr.Font.UNKNOWN) {
          return curr.font;
        }
        return null;
      },
      sre.SemanticAttr.Font.UNKNOWN);
  if (singleFont) {
    node.font = singleFont;
  }
};


/**
 * Creates a fraction node with the appropriate role.
 * @param {!sre.SemanticTree.Node} denom The denominator node.
 * @param {!sre.SemanticTree.Node} enume The enumerator node.
 * @return {!sre.SemanticTree.Node} The new fraction node.
 * @private
 */
sre.SemanticTree.prototype.makeFractionNode_ = function(denom, enume) {
  var newNode = this.makeBranchNode_(
      sre.SemanticAttr.Type.FRACTION, [denom, enume], []);
  newNode.role = newNode.childNodes.every(function(x) {
    return sre.SemanticTree.attrPred_('role', 'INTEGER')(x);
  }) ? sre.SemanticAttr.Role.VULGAR :
      newNode.childNodes.every(function(x) {
        return sre.SemanticTree.attrPred_('role', 'UNIT')(x);
      }) ? sre.SemanticAttr.Role.UNIT : sre.SemanticAttr.Role.DIVISION;
  return newNode;
};


/**
 * Processes a mmultiscript node into a tensor representation.
 * @param {!Array.<Element>} children The nodes children.
 * @return {!sre.SemanticTree.Node} The semantic tensor node.
 * @private
 */
sre.SemanticTree.prototype.processMultiScript_ = function(children) {
  // Empty node. Illegal MathML markup, but valid in MathJax.
  if (!children.length) {
    return this.makeEmptyNode_();
  }
  var base = this.parseMathml_(/** @type {!Element} */(children.shift()));
  if (!children.length) {
    return base;
  }
  var lsup = [];
  var lsub = [];
  var rsup = [];
  var rsub = [];
  var prescripts = false;
  var scriptcount = 0;
  for (var i = 0, child; child = children[i]; i++) {
    if (sre.SemanticUtil.tagName(child) === 'MPRESCRIPTS') {
      prescripts = true;
      scriptcount = 0;
      continue;
    }
    prescripts ?
        (scriptcount & 1 ? lsup.push(child) : lsub.push(child)) :
        (scriptcount & 1 ? rsup.push(child) : rsub.push(child));
    scriptcount++;
  }
  // This is the pathological msubsup case.
  //
  // We retain NONE nodes if necessary, i.e., in a non-empty sub- or
  // superscript.
  if (!sre.SemanticUtil.purgeNodes(lsup).length &&
      !sre.SemanticUtil.purgeNodes(lsub).length) {
    var rsupPurged = sre.SemanticUtil.purgeNodes(rsup);
    var rsubPurged = sre.SemanticUtil.purgeNodes(rsub);
    if (!rsupPurged.length && !rsubPurged.length) {
      return base;
    }
    var mmlTag = rsubPurged.length ?
        (rsupPurged.length ? 'MSUBSUP' : 'MSUB') : 'MSUP';
    var mmlchild = [base];
    if (rsubPurged.length) {
      mmlchild.push(this.makeScriptNode_(
          rsub, sre.SemanticAttr.Role.RIGHTSUB, true));
    }
    if (rsupPurged.length) {
      mmlchild.push(this.makeScriptNode_(
          rsup, sre.SemanticAttr.Role.RIGHTSUPER, true));
    }
    return this.makeLimitNode_(mmlTag, mmlchild);
  }
  // We really deal with a multiscript tensor.
  //
  var newNode = this.makeBranchNode_(
      sre.SemanticAttr.Type.TENSOR,
      [
       base,
       this.makeScriptNode_(lsub, sre.SemanticAttr.Role.LEFTSUB),
       this.makeScriptNode_(lsup, sre.SemanticAttr.Role.LEFTSUPER),
       this.makeScriptNode_(rsub, sre.SemanticAttr.Role.RIGHTSUB),
       this.makeScriptNode_(rsup, sre.SemanticAttr.Role.RIGHTSUPER)
      ],
      []);
  newNode.role = base.role;
  newNode.embellished = sre.SemanticTree.isEmbellished_(base);
  return newNode;
};


/**
 * Creates a script node for a tensor, which is effectively a dummy punctuation.
 * @param {!Array.<Element>} nodes A list of unprocessed nodes for
 *      that script.
 * @param {sre.SemanticAttr.Role} role The role of the dummy node.
 * @param {boolean=} opt_noSingle Flag indicating whether role should be set
 *      for a single node.
 * @return {!sre.SemanticTree.Node} The semantic tensor node.
 * @private
 */
sre.SemanticTree.prototype.makeScriptNode_ = function(
    nodes, role, opt_noSingle) {
  switch (nodes.length) {
    case 0:
      var newNode = this.makeEmptyNode_();
      break;
    case 1:
      newNode = this.parseMathml_(/** @type {!Element} */(nodes[0]));
      if (opt_noSingle) {
        return newNode;
      }
      break;
    default:
      newNode = this.makeDummyNode_(this.parseMathmlChildren_(nodes));
  }
  newNode.role = role;
  return newNode;
};


/**
 * Determines if a node is embellished and returns its type in case it is.
 * @param {sre.SemanticTree.Node} node A node to test.
 * @return {?sre.SemanticAttr.Type} The type of the node that is embellished.
 * @private
 */
sre.SemanticTree.isEmbellished_ = function(node) {
  if (node.embellished) {
    return node.embellished;
  }
  if (sre.SemanticAttr.isEmbellishedType(node.type)) {
    return node.type;
  }
  return null;
};


/**
 * Determines if a node is an operator, regular or embellished.
 * @param {sre.SemanticTree.Node} node A node to test.
 * @return {boolean} True if the node is considered as operator.
 * @private
 */
sre.SemanticTree.isOperator_ = function(node) {
  return sre.SemanticTree.attrPred_('type', 'OPERATOR')(node) ||
      sre.SemanticTree.attrPred_('embellished', 'OPERATOR')(node);
};


/**
 * Determines if a node is an relation, regular or embellished.
 * @param {sre.SemanticTree.Node} node A node to test.
 * @return {boolean} True if the node is considered as relation.
 * @private
 */
sre.SemanticTree.isRelation_ = function(node) {
  return sre.SemanticTree.attrPred_('type', 'RELATION')(node) ||
      sre.SemanticTree.attrPred_('embellished', 'RELATION')(node);
};


/**
 * Determines if a node is an punctuation, regular or embellished.
 * @param {sre.SemanticTree.Node} node A node to test.
 * @return {boolean} True if the node is considered as punctuation.
 * @private
 */
sre.SemanticTree.isPunctuation_ = function(node) {
  return sre.SemanticTree.attrPred_('type', 'PUNCTUATION')(node) ||
      sre.SemanticTree.attrPred_('embellished', 'PUNCTUATION')(node);
};


/**
 * Determines if a node is an fence, regular or embellished.
 * @param {sre.SemanticTree.Node} node A node to test.
 * @return {boolean} True if the node is considered as fence.
 * @private
 */
sre.SemanticTree.isFence_ = function(node) {
  return sre.SemanticTree.attrPred_('type', 'FENCE')(node) ||
      sre.SemanticTree.attrPred_('embellished', 'FENCE')(node);
};


/**
 * Finds the innermost element of an embellished operator node.
 * @param {sre.SemanticTree.Node} node The embellished node.
 * @return {sre.SemanticTree.Node} The innermost node.
 * @private
 */
sre.SemanticTree.getEmbellishedInner_ = function(node) {
  if (node && node.embellished && node.childNodes.length > 0) {
    return sre.SemanticTree.getEmbellishedInner_(node.childNodes[0]);
  }
  return node;
};


/**
 * Rewrites a fences partition to remove non-eligible embellished fences.
 * It rewrites all other fences into punctuations.
 * For eligibility see sre.SemanticTree.isElligibleFence_
 * @param {{rel: !Array.<sre.SemanticTree.Node>,
 *          comp: !Array.<!Array.<sre.SemanticTree.Node>>}} partition
 *        A partition for fences.
 * @return {{rel: !Array.<sre.SemanticTree.Node>,
 *           comp: !Array.<!Array.<sre.SemanticTree.Node>>}}
 *    The cleansed partition.
 * @private
 */
sre.SemanticTree.purgeFences_ = function(partition) {
  var rel = partition.rel;
  var comp = partition.comp;
  var newRel = [];
  var newComp = [];

  while (rel.length > 0) {
    var currentRel = rel.shift();
    var currentComp = comp.shift();
    if (sre.SemanticTree.isElligibleFence_(currentRel)) {
      newRel.push(currentRel);
      newComp.push(currentComp);
      continue;
    }
    sre.SemanticTree.fenceToPunct_(currentRel);
    currentComp.push(currentRel);
    currentComp = currentComp.concat(comp.shift());
    comp.unshift(currentComp);
  }
  newComp.push(comp.shift());
  return {rel: newRel, comp: newComp};
};


/**
 * Determines if a fence is eligible.
 *
 * Currently fences are not eligible if they are opening fences with right
 * indices, closing fences with left indices or fences with both left and right
 * indices.
 * @param {sre.SemanticTree.Node} node A node to test.
 * @return {boolean} True if the node is considered as fence.
 * @private
 */
sre.SemanticTree.isElligibleFence_ = function(node) {
  if (!node || !sre.SemanticTree.isFence_(node)) {
    return false;
  }
  if (!node.embellished) {
    return true;
  }
  var bothSide = function(node) {
    return sre.SemanticTree.attrPred_('type', 'TENSOR')(node) &&
        (!sre.SemanticTree.attrPred_('type', 'EMPTY')(node.childNodes[1]) ||
         !sre.SemanticTree.attrPred_('type', 'EMPTY')(node.childNodes[2])) &&
        (!sre.SemanticTree.attrPred_('type', 'EMPTY')(node.childNodes[3]) ||
         !sre.SemanticTree.attrPred_('type', 'EMPTY')(node.childNodes[4]));
  };
  var recurseBaseNode = function(node) {
    if (!node.embellished) {
      return true;
    }
    if (bothSide(node)) {
      return false;
    }
    if (sre.SemanticTree.attrPred_('role', 'CLOSE')(node) &&
        sre.SemanticTree.attrPred_('type', 'TENSOR')(node)) {
      return false;
    }
    if (sre.SemanticTree.attrPred_('role', 'OPEN')(node) &&
        (sre.SemanticTree.attrPred_('type', 'SUBSCRIPT')(node) ||
         sre.SemanticTree.attrPred_('type', 'SUPERSCRIPT')(node))) {
      return false;
    }
    return recurseBaseNode(node.childNodes[0]);
  };
  return recurseBaseNode(node);
};


/**
 * Rewrites a fenced node by pulling some embellishments from fences to the
 * outside.
 * @param {!sre.SemanticTree.Node} fenced The fenced node.
 * @return {!sre.SemanticTree.Node} The rewritten node.
 * @private
 */
sre.SemanticTree.rewriteFencedNode_ = function(fenced) {
  var ofence = /** @type {!sre.SemanticTree.Node} */ (fenced.contentNodes[0]);
  var cfence = /** @type {!sre.SemanticTree.Node} */ (fenced.contentNodes[1]);
  var rewritten = sre.SemanticTree.rewriteFence_(fenced, ofence);
  fenced.contentNodes[0] = rewritten.fence;
  rewritten = sre.SemanticTree.rewriteFence_(rewritten.node, cfence);
  fenced.contentNodes[1] = rewritten.fence;
  return rewritten.node;
};


/**
 * Rewrites a fence by removing embellishments and putting them around the
 * node. The only embellishments that are not pulled out are overscore and
 * underscore.
 * @param {!sre.SemanticTree.Node} node The original fenced node.
 * @param {!sre.SemanticTree.Node} fence The fenced node.
 * @return {{node: !sre.SemanticTree.Node,
 *           fence: !sre.SemanticTree.Node}} The rewritten node and fence.
 * @private
 */
// TODO (sorge) Maybe remove the superfluous MathML element.
sre.SemanticTree.rewriteFence_ = function(node, fence) {
  if (!fence.embellished) {
    return {node: node, fence: fence};
  }
  var newFence = /** @type {!sre.SemanticTree.Node} */(fence.childNodes[0]);
  var rewritten = sre.SemanticTree.rewriteFence_(node, newFence);
  if (sre.SemanticTree.attrPred_('type', 'SUPERSCRIPT')(fence) ||
      sre.SemanticTree.attrPred_('type', 'SUBSCRIPT')(fence) ||
      sre.SemanticTree.attrPred_('type', 'TENSOR')(fence)) {
    // Fence is embellished and needs to be rewritten.
    if (!sre.SemanticTree.attrPred_('role', 'SUBSUP')(fence)) {
      fence.role = node.role;
    }
    fence.replaceChild_(newFence, rewritten.node);
    sre.SemanticTree.propagateFencePointer_(fence, newFence);
    return {node: fence, fence: rewritten.fence};
  }
  fence.replaceChild_(newFence, rewritten.fence);
  if (fence.mathmlTree && fence.mathml.indexOf(fence.mathmlTree) === -1) {
    fence.mathml.push(fence.mathmlTree);
  }
  return {node: rewritten.node, fence: fence};
};


/**
 * Propagates the fence pointer, that is, the embellishing node links to the
 * actual fence it embellishes. If the link is valid on the new node, the old
 * node will point to that link as well. Note, that this fence might still be
 * embellished itself, e.g. with under or overscore.
 * @param {!sre.SemanticTree.Node} oldNode The old embellished node.
 * @param {!sre.SemanticTree.Node} newNode The new embellished node.
 * @private
 */
sre.SemanticTree.propagateFencePointer_ = function(oldNode, newNode) {
  oldNode.fencePointer = newNode.fencePointer || newNode.id;
  oldNode.embellished = null;
};


/**
 * Convenience method to display the whole tree and its elements.
 */
sre.SemanticTree.prototype.displayTree = function() {
  this.root.displayTree(0);
};


/**
 * Convenience method to display the whole tree and its elements.
 * @param {!number} depth The depth of the tree.
 */
sre.SemanticTree.Node.prototype.displayTree = function(depth) {
  depth++;
  var depthString = Array(depth).join('  ');
  console.log(depthString + this.toString());
  console.log(depthString + 'MathmlTree:');
  console.log(depthString + this.mathmlTreeString_());
  console.log(depthString + 'MathML:');
  for (var i = 0, mml; mml = this.mathml[i]; i++) {
    console.log(depthString + mml.toString());
  }
  console.log(depthString + 'Begin Content');
  this.contentNodes.forEach(function(x) {x.displayTree(depth);});
  console.log(depthString + 'End Content');
  console.log(depthString + 'Begin Children');
  this.childNodes.forEach(function(x) {x.displayTree(depth);});
  console.log(depthString + 'End Children');
};


/**
 * Returns a display version of the node's associated MathML tree.
 * @return {!string} The MathML tree as string or EMPTY.
 * @private
 */
sre.SemanticTree.Node.prototype.mathmlTreeString_ = function() {
  return this.mathmlTree ? this.mathmlTree.toString() : 'EMPTY';
};


// '<math><mo>(</mo><mi>x</mi><msup><munder><msub><mover><mo>)</mo><mn>4</mn></mover><mn>2</mn></msub><mn>3</mn></munder><mn>1</mn></msup></math>'
// '<math><mo>(</mo><mi>x</mi><msup><munder><msub><mo>)</mo><mn>2</mn></msub><mn>3</mn></munder><mn>1</mn></msup></math>'
//  '<math><mo>(</mo><mi>x</mi><msub><munder><msup><mo>)</mo><mn>2</mn></msup><mn>3</mn></munder><mn>1</mn></msub></math>'
//  '<math><mo>(</mo><mi>x</mi><msup><mo>)</mo><mn>2</mn></msup></math>'
//  '<math><mo>(</mo><mi>x</mi><msub><msup><mo>)</mo><mn>2</mn></msup><mn>1</mn></msub></math>'<|MERGE_RESOLUTION|>--- conflicted
+++ resolved
@@ -474,22 +474,17 @@
       newNode.mathml.unshift(mml);
       return newNode;
     case 'MFRAC':
-<<<<<<< HEAD
-      newNode = this.makeFractionNode_(this.parseMathml_(children[0]),
-          this.parseMathml_(children[1]));
-=======
       if (sre.SemanticUtil.isZeroLength(mml.getAttribute('linethickness'))) {
         var child0 = this.makeBranchNode_(
             sre.SemanticAttr.Type.LINE, [this.parseMathml_(children[0])], []);
         var child1 = this.makeBranchNode_(
             sre.SemanticAttr.Type.LINE, [this.parseMathml_(children[1])], []);
-        var newNode = this.makeBranchNode_(
+        newNode = this.makeBranchNode_(
             sre.SemanticAttr.Type.MULTILINE, [child0, child1], []);
-        return newNode;
+      } else {
+        newNode = this.makeFractionNode_(this.parseMathml_(children[0]),
+                                         this.parseMathml_(children[1]));
       }
-      return this.makeFractionNode_(this.parseMathml_(children[0]),
-                                    this.parseMathml_(children[1]));
->>>>>>> 7631e841
       break;
     case 'MSUB':
     case 'MSUP':
