--- conflicted
+++ resolved
@@ -30,11 +30,7 @@
 
     strategy:
       matrix:
-<<<<<<< HEAD
-        block: [ ko/symbols ]
-=======
         block: [ ko ]
->>>>>>> 186aae5a
     needs: setup
     runs-on: ubuntu-latest
     name: SRE jests tests for ${{ matrix.block }}
