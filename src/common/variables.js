// Copyright 2014-18 Volker Sorge
//
// Licensed under the Apache License, Version 2.0 (the "License");
// you may not use this file except in compliance with the License.
// You may obtain a copy of the License at
//
//      http://www.apache.org/licenses/LICENSE-2.0
//
// Unless required by applicable law or agreed to in writing, software
// distributed under the License is distributed on an "AS IS" BASIS,
// WITHOUT WARRANTIES OR CONDITIONS OF ANY KIND, either express or implied.
// See the License for the specific language governing permissions and
// limitations under the License.


/**
 * @fileoverview Variables for sre.
 *
 * @author volker.sorge@gmail.com (Volker Sorge)
 */
goog.provide('sre.Variables');



/**
 * @constructor
 */
sre.Variables = function() {};


/**
 * SRE version.
 * @const
 * @type {string}
 */
<<<<<<< HEAD
sre.Variables.version = '2.3.0-beta.0';
=======
sre.Variables.VERSION = '2.2.2-beta.3';


/**
 * List of locales to load.
 * @const
 * @type {Array.<string>}
 */
sre.Variables.LOCALES = ['en', 'es'];
>>>>>>> 068097e5


/**
 * MathJax version. This is useful for paths depending on MathJax distribution.
 * @const
 * @type {string}
 */
sre.Variables.mathjaxVersion = '2.7.4';


/**
 * The URL for SRE resources.
 * @const
 * @type {string}
 */
sre.Variables.url = 'https://cdn.jsdelivr.net/npm/speech-rule-engine@' +
    sre.Variables.VERSION + '/lib/mathmaps';


/**
 * Path to Xpath library file.
 * @const
 * @type {string}
 */
sre.Variables.WGXpath = 'https://cdnjs.cloudflare.com/ajax/libs/mathjax/' +
    sre.Variables.mathjaxVersion + '/extensions/a11y/wgxpath.install.js';

<|MERGE_RESOLUTION|>--- conflicted
+++ resolved
@@ -33,10 +33,7 @@
  * @const
  * @type {string}
  */
-<<<<<<< HEAD
 sre.Variables.version = '2.3.0-beta.0';
-=======
-sre.Variables.VERSION = '2.2.2-beta.3';
 
 
 /**
@@ -45,7 +42,6 @@
  * @type {Array.<string>}
  */
 sre.Variables.LOCALES = ['en', 'es'];
->>>>>>> 068097e5
 
 
 /**
