--- conflicted
+++ resolved
@@ -142,11 +142,7 @@
  */
 sre.SemanticUtil.IGNORETAGS = [
   'MERROR', 'MPHANTOM', 'MSPACE', 'MALIGNGROUP', 'MALIGNMARK',
-<<<<<<< HEAD
-  'MPRESCRIPTS'
-=======
   'MPRESCRIPTS', 'ANNOTATION', 'ANNOTATION-XML'
->>>>>>> 3af7ff88
 ];
 
 
@@ -156,11 +152,7 @@
  * @const
  */
 sre.SemanticUtil.EMPTYTAGS = [
-<<<<<<< HEAD
-  'MATH', 'MROW', 'MPADDED', 'MACTION', 'NONE', 'MSTYLE'
-=======
   'MATH', 'MROW', 'MPADDED', 'MACTION', 'NONE', 'MSTYLE', 'SEMANTICS'
->>>>>>> 3af7ff88
 ];
 
 
